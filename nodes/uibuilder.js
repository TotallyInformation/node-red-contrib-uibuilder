--- conflicted
+++ resolved
@@ -114,12 +114,8 @@
      *  Name of the fs path used to hold custom files & folders for all instances of uibuilder
      * @constant {string} uib_rootPath
      **/
-<<<<<<< HEAD
     var uib_rootPath = getUibProjectPath()
-=======
-    const uib_rootPath = path.join(userDir, moduleName)
     //#endregion -------- --------
->>>>>>> 4635ba7e
 
     //#region ---- debugging ----
     // Set to true in settings.js/uibuilder if you want additional debug output to the console - JK @since 2017-08-17, use getProps()
@@ -879,14 +875,8 @@
             res.status(500).end()
             return
         }
-        //#endregion ---- ----
-<<<<<<< HEAD
-
-        log.verbose(`[${req.query.url}:uibputfile] Admin API. File put requested for ${req.body.fname}`)
-=======
-        
+        //#endregion ---- ----       
         log.verbose(`[${req.body.url}:uibputfile] Admin API. File put requested for ${req.body.fname}`)
->>>>>>> 4635ba7e
 
         // TODO: Add path validation - Also, file should always exist to check that
         const fullname = path.join(uib_rootPath, req.body.url, 'src', req.body.fname)
