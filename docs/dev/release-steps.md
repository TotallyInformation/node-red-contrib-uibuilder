---
title: How to release a new version of UIBUILDER
description: |
  Several steps are needed, in the right order, to be able to release a new version.
created: 2024-09-01 11:34:53
<<<<<<< HEAD
updated: 2024-09-06 13:27:03
=======
updated: 2024-09-06 13:22:03
>>>>>>> 459a913f
---

This assumes all main updates have been done for this release and that local testing is complete.

## Incorporating bug-fixes from `main` branch

When working on a feature branch, it may be necessary to release a new bug-fix release from `main`. At that point, you should then incorporate the changes into your feature branch(es).

```bash
git switch main
git pull origin main
git switch v7.0.0
git merge main
```
Now the Source Control panel in VSCode will have any files with conflicts marked. Click on them to view the conflict and resolve. Then do another commit and push.

## Creating a feature branch

* On GitHub, click on the "Switch branches/tags" drop-down. Search for the new name - e.g. v7.0.0 - if it does not exist, GitHub will offer to create it from the current main branch.
* In VSCode, switch to the SOURCE CONTROL sidebar, click on REMOTES, refresh if needed. Expand "origin" and click on the "Switch to branch..." icon.

## 01) Check the CHANGELOG

* For outstanding issues that need resolving before release.
* Move any remaining To Do items to the roadmap for future changes.
* Check the Highlights and update if needed.
* Move anything under the "unreleased" section to the correct version section and update the GitHub links.

## 02) Check version numbers

Make sure version numbers are correct and aligned:

* package.json
* gulpfile.js
  
  Make sure that `gulp watch` is running for these:

* src\front-end-module\ui.js
* src\front-end-module\uibuilder.module.js

## 03) Do a dependency update

* `npm outdated` & `npm update`.
* Also check any templates that have dependencies defined (currently only the Svelte template).
* After updates, run `npm run buildDocBundle` to ensure that Docsify is up-to-date.

## 04) Do a final commit & push to the dev branch

* Commit and push
* Check DeepScan and Snyk results and resolve any issues.

## 05) Merge GitHub dev branch to main

* Do a pull request, dev branch to main.
* If any conflicts, do `git merge main` on VSCode command line (in the dev branch).

For conflicts that can't be merged in GitHub web interface, use VSCode command line:

```bash
git switch main
git pull origin main
git switch v7.0.0
git merge main
```
Now the Source Control panel in VSCode will have any files with conflicts marked. Click on them to view the conflict and resolve. Then do another commit and push.

Remember to switch branches to the version branch in VS Code before continuing.

## 06) Do a test upgrade install to existing uibuilder environment

* Install manually from GitHub main branch.
* Check everything works - see [Regression Tests](dev/regression-tests.md).
* Do any bug fixes in main.
* Do a final doc check/update.
* Do a final commit/push to main.

## 07) Create a new GitHub tag & release

* Run `gulp createTag` from VSCode terminal (making sure to use main branch).
* [On GitHub](https://github.com/TotallyInformation/node-red-contrib-uibuilder/tags), create a release from the tag and paste the version changelog notes into the release notes.

## 08) Publish new version to npm

* Run `npm publish --access public` from VSCode terminal (making sure to use main branch).
* Check https://www.npmjs.com/package/node-red-contrib-uibuilder to make sure it has updated.

## 09) Update Node-RED flows and forum

* Run "check for update" on https://flows.nodered.org/node/node-red-contrib-uibuilder.
* Post to forum:
  * Category: Share your nodes.
  * Tag: node-red-contrib-uibuilder.
  * Title: `:sparkles: UIBUILDER New Release v6.8.2 - something about the release` OR, for major releases `:star2: UIBUILDER Major Release v7.0.0 - it’s here at last!`
  * Include intro and version changelog.

## 10) If releasing a bug-fix to main

After publishing:

```bash
git switch v7.0.0
git merge main
```<|MERGE_RESOLUTION|>--- conflicted
+++ resolved
@@ -3,11 +3,7 @@
 description: |
   Several steps are needed, in the right order, to be able to release a new version.
 created: 2024-09-01 11:34:53
-<<<<<<< HEAD
-updated: 2024-09-06 13:27:03
-=======
-updated: 2024-09-06 13:22:03
->>>>>>> 459a913f
+updated: 2024-09-06 13:29:54
 ---
 
 This assumes all main updates have been done for this release and that local testing is complete.
