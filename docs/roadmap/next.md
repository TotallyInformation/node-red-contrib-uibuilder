---
title: Possible Future Features
description: |
  What is being worked on for the next release.
created: 2025-01-05 12:34:47
<<<<<<< HEAD
updated: 2025-06-25 16:24:03
=======
updated: 2025-07-09 17:54:25
>>>>>>> 0e7466ab
author: Julian Knight (Totally Information)
---

## In Progress

* Background rework (may take several releases):
  * [ ] Changing `uib-brand.css` to use more modern CSS, leaving it up to LightningCSS to build for older browsers. In particular, using nested definitions.
  * [ ] Remove remaining ~~5~~ 4 fsextra functions from fs lib. `ensureDirSync` is completed.
  * [ ] Move all nodes editor html to use modules. [Ref](https://discourse.nodered.org/t/text-javascript-vs-module-in-html/94215/4)
  * [ ] Rename all .js node.js files to .cjs to avoid confusion with ESM modules.
  * [ ] No need to pass uib var now it is in a module, can simply require it. (Except for libs/fs which is already used by the uib module).

## To Fix

* Failed rename of instance folder may get stuck.
* Form CSS: 
  * Input fields should not have a black background in light mode.

## To Do

* [ ] Dialog
  * [ ] component(?) that can consume a template and display it as a dialog. [ref](https://discourse.nodered.org/t/uibuilder-help-in-developing-a-dashboard/97478/18)
* [ ] Reactivity - phase 1
  * [x] Create a reactive wrapper `uibuilder.reactive()`.
    * [x] Move to separate class file
    * [ ] Add `reactive` and `getReactiveClass` to function reference.
  * [ ] Create a MutationObserver for any DOM attributes that start with `:` (`uib-bind`) or `@` (`uib-on`).
    * [ ] Extend to allow `uib-show` (show/hide elements).
    * [ ] Extend to allow `uib-text` (innerText).
    * [ ] Extend to allow `uib-model` (two-way data binding for input elements).

* [ ] For the `uib-topic` attribute, allow msg.payload to be an array or object. Consider adding a `uib-fmt` attribute to allow output specification:
  * `uib-fmt="json"` - output as a syntax highlighted JSON object.
  * `uib-fmt="list"` - output as an HTML list.
  * `uib-fmt="table"` - output as an HTML table.

* [ ] Allow overriding of the JSON max upload size for the custom Express server. [Ref](https://discourse.nodered.org/t/json-payloads-larger-than-100kb-are-refused-when-using-ui-builder/95988)

* CSS
  * [ ] Make `form > label` use a variable for `align-self`. 

* Documentation
  * [ ] Add content to Lists, Maps, Tables, Dashboard Layouts, Cards, Articles.
  * [ ] Properly document file uploads and how to handle them. [Ref](https://discourse.nodered.org/t/input-file-in-uibuilder-v7/96196)
  * [ ] Add thanks to the contributors in the readme.

#### Consider

* Auto-generate a manifest web endpoint that delivers a manifest file for the current uibuilder instance. This would allow clients to have a faster startup. [ref](https://discourse.nodered.org/t/add-pwa-feature-to-uibuilder/97807/2)
* For onTopic and uib-topic, allow wildcards in the topic name.
* Move log reference into the `uibGlobalConfig` object. Remove passed references.
* Some form of more direct RPC implementation between client and server. What functions might the server be able to do for the client? What might the server want to ask of or control on the client?
  * A latency test might be useful.
* Having a different web icon for the docs pages from actual uibuilder instance pagess. This would allow the user to easily distinguish between the two.
* Implement the `dom` (`tinyDOM`) FE library.
* Implement the `logger` FE library.
* Adding `hooks` to web.js to allow easier header overrides. `httpHeaders`.
* Add a link to the uibuilder help sidebar that has an `onclick` handler: `RED.actions.invoke('core:show-import-dialog')`
* New help doc re CORS. [Ref](https://discourse.nodered.org/t/allow-cors-for-ui-builder/94838).
* Get node-red to tell connected clients that it is closing/restarting. The client library should then close the connection and attempt to reconnect with a sensible delay. A reconnection should NOT trigger a cache replay. Maybe get the server to tell the client when to start reconnecting by sending a retry period - the client should slightly randomise that period to avoid all clients reconnecting at the same time.
* **BIG** How to have a "live" feature. This would be a mix of http-in/-response and uibuilder nodes. It would create a live endpoint that would be pre-populated with the uibuilder default ESM template. Would allow server-side rendering. See [live.md](live.md)
* Move the uib-brand CSS to a separate package. Publish separately. Possibly as a sub-package of uibuilder.
* Move ti-base-component to a separate package. Publish separately. Include here.
* Check message sizes. If >limit, split into chunks and use standard msg.parts to allow reassembly - both on the server AND on the client. Allow auto-splitting of messages for large messages and use the msg.parts feature from node-red core to allow easy re-constitution.
* Allow http responses using transfer encoding chunked. [Ref](https://discourse.nodered.org/t/http-transfer-encoding-chunked/94332/6).
* Add a pwa builder. Generate a manifest and service worker. [Ref](https://discourse.nodered.org/t/pwa-support/94332/6).
* New possible node: `uib-events` - a node that listens for events from the uibuilder runtime.
* Create a [Gridstack](https://gridstackjs.com/) demo.
* For uibindex page: sort the url list.
* Consider creating templates or examples from flows in my dev instance.
* For templates:
  * Show template version in the uibuilder node.
  * Replace all template eslint configs with new version (see actions example). Also add stylelint. And update pacage.json.
  * Add fe dependencies install button to uibuilder node.
  * Add option for auto-install of dependencies when using an external template.
  * Show the dependency list.
  * Check for external template udpates.
  * Add std npm scripts: `build`, `createGit`, `commit`, `push`.
  * Maybe move dependecy list for external templates to its package.json?
  * New external templates? GRID and FLEX. (or just use examples?)
* Prepare for ExpressJS v5. Not likely to arrive before Node-RED v5 but quite a few breaking changes. [Ref](https://expressjs.com/en/guide/migrating-5.html)
  * `nodes/libs/admin-api-{v2,v3}.js`
  * `nodes/libs/web.js`
  * [Path route matching syntax has changed 😵‍💫](https://expressjs.com/en/guide/migrating-5.html#path-syntax)
* web worker support.
  *  Add a `uib-worker` endpoint (per instance) that serves a worker script.
  *  The worker should handle uibuilder comms. Would need a shared worker and that does not work with Safari.
  *  It should be created dynamically based on the instance. So that it is pre-defined with the correct Socket.IO namespace, etc.
* A manifest file for offline use.
  *  Requires a change to the templates.


## Answers needed

## Ideas

* Move uib-brand.css to a new sub-package. Publish separately.
* Enhance CSS with ideas from [OpenProps](https://open-props.style).
* Move all runtime code to ESM's and rely on ESBUILD to build the runtime. This will allow us to use the latest JS features but retain backwards compatibility.

## New documentation

* A "Creating UI's" section - showing how to create different UI structures
  * Grid layouts
  * Dashboard layouts
  * Forms
  * Tables
  * Charts
  * Maps
  * Articles
  * Lists
  * Cards

## Videos

* uib-sidebar: How to use the new uib-sidebar node.
* Updates on how to have data-driven updates to the UI.<|MERGE_RESOLUTION|>--- conflicted
+++ resolved
@@ -3,11 +3,7 @@
 description: |
   What is being worked on for the next release.
 created: 2025-01-05 12:34:47
-<<<<<<< HEAD
-updated: 2025-06-25 16:24:03
-=======
 updated: 2025-07-09 17:54:25
->>>>>>> 0e7466ab
 author: Julian Knight (Totally Information)
 ---
 
