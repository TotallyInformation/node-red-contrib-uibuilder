--- conflicted
+++ resolved
@@ -3,11 +3,7 @@
 /** A simple, vanilla JavaScript front-end router class
  * Included in node-red-contrib-uibuilder but is not dependent on it.
  * May be used in other contexts as desired.
-<<<<<<< HEAD
- *
-=======
  * 
->>>>>>> c54af777
  * Copyright (c) 2023-2024 Julian Knight (Totally Information)
  * https://it.knightnet.org.uk
  *
@@ -45,11 +41,7 @@
 class UibRouter { // eslint-disable-line no-unused-vars
     //#region --- Variables ---
     /** Class version */
-<<<<<<< HEAD
     static version = '1.2.0' // 2024-01-02 16:04
-=======
-    static version = '1.0.2'
->>>>>>> c54af777
 
     /** Configuration settings @type {UibRouterConfig} */
     config
@@ -95,7 +87,6 @@
 
         this._updateRouteIds()
 
-<<<<<<< HEAD
         if (this.config.templateLoadAll === false) {
             this._start()
         } else {
@@ -121,20 +112,6 @@
         }
 
         if (uibuilder) uibuilder.set('uibrouterinstance', this)
-=======
-        // Load all external route templates async in parallel - NB: Object.values works on both arrays and objects
-        // Note that final `then` is called even if no external routes are given
-        Promise.all(Object.values(routerConfig.routes).filter(r => r.type && r.type === 'url').map(this._loadExternal))
-            .then(this._appendExternalTemplates)
-            .then( () => {
-                // Everything is loaded so we can start
-                this._start()
-                return true
-            } )
-            .catch( reason => {
-                console.error(reason)
-            })
->>>>>>> c54af777
     }
 
     /** Save a reference to, and create if necessary, the HTML element to hold routes */
@@ -176,13 +153,8 @@
     async _start() {
         if (this.#startDone === true) return // Don't run this again
 
-<<<<<<< HEAD
         // Go to url hash route or default route if no route in url
         await this.doRoute(this.keepHashFromUrl(window.location.hash))
-=======
-        // Go to default route if no route in url and if a default is defined or ensure current route is shown
-        this.doRoute(this.keepHashFromUrl(window.location.hash))
->>>>>>> c54af777
 
         // After initial route set, listen for url hash changes and process route change
         window.addEventListener('hashchange', (event) => this._hashChange(event) )
@@ -368,11 +340,20 @@
         let routeShown = false
 
         // If no defined valid route, undo and report error
+        // If no defined valid route, undo and report error
         if (!newRouteId || !this.routeIds.has(newRouteId)) {
             // Events on route change fail ...
             document.dispatchEvent(new CustomEvent('uibrouter:route-change-failed', { detail: { newRouteId, oldRouteId } }))
             if (uibuilder) uibuilder.set('uibrouter', 'route change failed') // eslint-disable-line no-undef
 
+            // If the same, this happened on load and would keep failing so revert to default
+            if (newRouteId === oldRouteId) oldRouteId = ''
+            // Revert route
+            this.doRoute(oldRouteId || '')
+
+            // Don't throw an error here, it stops the menu highlighting from working
+            console.error(`[uibrouter:doRoute] No valid route found. Either pass a valid route name or an event from an element having an href of '#${newRouteId}'. Route id requested: '${newRouteId}'`)
+            return
             // If the same, this happened on load and would keep failing so revert to default
             if (newRouteId === oldRouteId) oldRouteId = ''
             // Revert route
