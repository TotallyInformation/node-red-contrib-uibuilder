/* This is the Front-End JavaScript for uibuilder  in HTML Module form
  It provides a number of global objects that can be used in your own javascript.
  see the docs folder `./docs/uibuilder.module.md` for details of how to use this fully.

  Please use the default index.js file for your own code and leave this as-is.
  See Uib._meta for client version string

  Copyright (c) 2022-2023 Julian Knight (Totally Information)

  Licensed under the Apache License, Version 2.0 (the "License");
  you may not use this file except in compliance with the License.
  You may obtain a copy of the License at

  http://www.apache.org/licenses/LICENSE-2.0

  Unless required by applicable law or agreed to in writing, software
  distributed under the License is distributed on an "AS IS" BASIS,
  WITHOUT WARRANTIES OR CONDITIONS OF ANY KIND, either express or implied.
  See the License for the specific language governing permissions and
  limitations under the License.
*/

//#region --- Type Defs --- //
/**
 * A string containing HTML markup
 * @typedef {string} html
 */
//#endregion --- Type Defs --- //

//#region --- We need the Socket.IO client - check in decreasing order of likelihood --- //
import io from 'socket.io-client' // Note: Only works when using esbuild to bundle
// @ts-ignore
import Ui from './ui'

// TODO - Maybe - check if already loaded as window['io']?
// TODO - Maybe - Should this be moved to inside the class - would know the httpRoot then so less need to guess?
// TODO           Or, could pull the cookie processing out of the class
// const ioLocns = [ // Likely locations of the Socket.IO client library
//     // Where it should normally be
//     '../uibuilder/vendor/socket.io-client/socket.io.esm.min.js',
//     // Where it might be if using a custom uib Express server and haven't changed httpNodeRoot
//     '/uibuilder/vendor/socket.io-client/socket.io.esm.min.js',
//     // Where it might be if using a custom uib Express server and have changed httpNodeRoot
//     '../../../../../uibuilder/vendor/socket.io-client/socket.io.esm.min.js',
//     '../../../../uibuilder/vendor/socket.io-client/socket.io.esm.min.js',
//     '../../../uibuilder/vendor/socket.io-client/socket.io.esm.min.js',
//     '../../uibuilder/vendor/socket.io-client/socket.io.esm.min.js',
//     // Direct from the Internet - last ditch attempt
//     'https://cdn.jsdelivr.net/npm/socket.io-client/+esm',
// ]

// let io
// for (const locn of ioLocns) {
//     try {
//         ({ io } = await import(locn))
//         log('trace', 'uibuilder.module.js:io', `Socket.IO client library found at '${locn}'`)()
//     } catch (e) {
//         log('trace', 'uibuilder.module.js:io', `Socket.IO client library not found at '${locn}'`)()
//     }
//     if (io) break
// }
// if (!io) log('error', 'uibuilder.module.js', 'Socket.IO client failed to load')()
//#endregion -------- -------- -------- //

<<<<<<< HEAD
const version = '6.4.0-mod'
=======
const version = '6.3.1-mod'
>>>>>>> a860ef5c

// TODO Add option to allow log events to be sent back to Node-RED as uib ctrl msgs
//#region --- Module-level utility functions --- //

// @ts-ignore Detect whether the loaded library is minified or not
const isMinified = !(/param/).test(function (param) { }) // eslint-disable-line no-unused-vars

//#region --- print/console - debugging output functions --- //

/** Default log level - Error & Warn */
let logLevel = isMinified ? 0 : 1  // When using minified lib, assume production and only log errors otherwise also log warn
// function changeLogLevel(level) {
//     logLevel = level
//     console.trace = logLevel < 4 ? function(){} : console.trace
//     console.debug = logLevel < 2 ? function(){} : console.debug
//     if ( logLevel < 1 ) {
//         console.log = console.group = console.groupEnd =  function(){}
//     }
// }

// Experimental
const LOG_STYLES = {
    // 0
    error: {
        css: 'background: red; color: black;',
        txtCss: 'color: red; ',
        pre: '⛔ ',
        console: 'error',  // or trace
    },
    // 1
    warn: {
        css: 'background: darkorange; color: black;',
        txtCss: 'color: darkorange; ',
        pre: '⚠ ',
        console: 'warn',
    },
    // 2
    info: {
        css: 'background: aqua; color: black;',
        txtCss: 'color: aqua;',
        pre: '❗ ',
        console: 'info',
    },
    // 3
    log: {
        css: 'background: grey; color: yellow;',
        txtCss: 'color: grey;',
        pre: '',
        console: 'log',
    },
    // 4
    debug: {
        css: 'background: chartreuse; color: black;',
        txtCss: 'color: chartreuse;',
        pre: '',
        console: 'debug',
    },
    // 5
    trace: {
        css: 'background: indigo; color: yellow;',
        txtCss: 'color: hotpink;',
        pre: '',
        console: 'log',
    },

    names: ['error', 'warn', 'info', 'log', 'debug', 'trace'],
    reset: 'color: inherit;',
    head: 'font-weight:bold; font-style:italic;',
    level: 'font-weight:bold; border-radius: 3px; padding: 2px 5px; display:inline-block;',
}
/** Custom logging. e.g. log(2, 'here:there', 'jiminy', {fred:'jim'})()
 * @returns {Function} Log function @example log(2, 'here:there', 'jiminy', {fred:'jim'})()
 */
function log() {
    // Get the args
    const args = Array.prototype.slice.call(arguments)

    // 1st arg is the log level/type
    let level = args.shift()
    let strLevel
    switch (level) {
        case 'trace':
        case 5: {
            if (logLevel < 5) break
            level = 5 // make sure level is numeric
            strLevel = 'trace'
            break
        }

        case 'debug':
        case 4: {
            if (logLevel < 4) break
            level = 4
            strLevel = 'debug'
            break
        }

        case 'log':
        case 3: {
            if (logLevel < 3) break
            level = 3
            strLevel = 'log'
            break
        }

        case 'info':
        case '':
        case 2: {
            if (logLevel < 2) break
            level = 2
            strLevel = 'info'
            break
        }

        case 'warn':
        case 1: {
            if (logLevel < 1) break
            level = 1
            strLevel = 'warn'
            break
        }

        case 'error':
        case 'err':
        case 0: {
            if (logLevel < 0) break
            level = 0
            strLevel = 'error'
            break
        }

        default: {
            level = -1
            break
        }

    }

    // If set to something unknown, no log output
    if (strLevel === undefined) return function () { }

    // 2nd arg is a heading that will be colour highlighted
    const head = args.shift()

    // Bind back to console.log (could use console[strLevel] but some levels ignore some formatting, use console.xxx directly or dedicated fn)
    return Function.prototype.bind.call(
        console[LOG_STYLES[strLevel].console],
        console,
        `%c${LOG_STYLES[strLevel].pre}${strLevel}%c [${head}]`, `${LOG_STYLES.level} ${LOG_STYLES[strLevel].css}`, `${LOG_STYLES.head} ${LOG_STYLES[strLevel].txtCss}`,
        ...args
    )
}
//#endregion

/** A hack to dynamically load a remote module and wait until it is loaded
 * @param {string} url The URL of the module to load
 * @returns {object|null} Either the result object or null (if the load fails)
 */
// function loadModule(url) { // eslint-disable-line no-unused-vars
//     let done

//     import(url)
//         .then(res => {
//             log('debug', '>> then >>', res)()
//             done = res
//         })
//         .catch(err => {
//             console.error(`[uibuilder:loadModule] Could not load module ${url}`, err)
//             done = null
//         })

//     //  eslint-disable-next-line no-empty
//     while (!done) { } // eslint-disable-line no-unmodified-loop-condition

//     return done
// }

/** Makes a null or non-object into an object
 * If not null, moves "thing" to {payload:thing}
 *
 * @param {*} thing Thing to check
 * @param {string} [property='payload'] property that "thing" is moved to if not null and not an object
 * @returns {!object} _
 */
function makeMeAnObject(thing, property) {
    if (!property) property = 'payload'
    if (typeof property !== 'string') {
        log('warn', 'uibuilderfe:makeMeAnObject', `WARNING: property parameter must be a string and not: ${typeof property}`)()
        property = 'payload'
    }
    let out = {}
    if ( thing !== null && thing.constructor.name === 'Object' ) {
        out = thing
    } else if (thing !== null) {
        out[property] = thing
    }
    return out
} // --- End of make me an object --- //

/** Joins all arguments as a URL string
 * see http://stackoverflow.com/a/28592528/3016654
 * since v1.0.10, fixed potential double // issue
 * arguments {string} URL fragments
 * @returns {string} _
 */
function urlJoin() {
    const paths = Array.prototype.slice.call(arguments)
    const url = '/' + paths.map(function (e) {
        return e.replace(/^\/|\/$/g, '')
    })
        .filter(function (e) {
            return e
        })
        .join('/')
    return url.replace('//', '/')
} // ---- End of urlJoin ---- //

/** Convert JSON to Syntax Highlighted HTML
 * @param {object} json A JSON/JavaScript Object
 * @returns {html} Object reformatted as highlighted HTML
 */
function syntaxHighlight(json) {
    json = JSON.stringify(json, undefined, 4)
    json = json.replace(/&/g, '&amp;').replace(/</g, '&lt;').replace(/>/g, '&gt;') // eslint-disable-line newline-per-chained-call
    json = json.replace(/("(\\u[a-zA-Z0-9]{4}|\\[^u]|[^\\"])*"(\s*:)?|\b(true|false|null)\b|-?\d+(?:\.\d*)?(?:[eE][+-]?\d+)?)/g, function (match) { // eslint-disable-line prefer-named-capture-group
        let cls = 'number'
        if ((/^"/).test(match)) {
            if ((/:$/).test(match)) {
                cls = 'key'
            } else {
                cls = 'string'
            }
        } else if ((/true|false/).test(match)) {
            cls = 'boolean'
        } else if ((/null/).test(match)) {
            cls = 'null'
        }
        return '<span class="' + cls + '">' + match + '</span>'
    })
    return json
}

/** msg._ui handling functions */
const _ui = new Ui(log, syntaxHighlight)

//#endregion --- Module-level utility functions --- //

/** Define and export the Uib class - note that an instance of the class is also exported in the wrap-up
 * @typicalname uibuilder
 */
export const Uib = class Uib {

    //#region private class vars

    // How many times has the loaded instance connected to Socket.IO (detect if not a new load?)
    connectedNum = 0
    // event listener callbacks by property name
    // #events = {}
    // Socket.IO channel names
    _ioChannels = { control: 'uiBuilderControl', client: 'uiBuilderClient', server: 'uiBuilder' }
    /** setInterval holder for pings @type {function|undefined} */
    #pingInterval
    // onChange event callbacks
    #propChangeCallbacks = {}
    // onTopic event callbacks
    #msgRecvdByTopicCallbacks = {}
    // Is Vue available?
    isVue = false
    // What version? Set in startup if Vue is loaded. Won't always work
    vueVersion = undefined
    /** setInterval id holder for Socket.IO checkConnect
     * @type {number|null}
     */
    #timerid = null
    // Holds the reference ID for the internal msg change event handler so that it can be cancelled
    #MsgHandler
    // Placeholder for io.socket - can't make a # var until # fns allowed in all browsers
    _socket
    // Placeholder for an observer that watches the whole DOM for changes - can't make a # var until # fns allowed in all browsers
    _htmlObserver
    // Has showMsg been turned on?
    #isShowMsg = false
    // Has showStatus been turned on?
    #isShowStatus = false
    // Externally accessible command functions (NB: Case must match) - remember to update _uibCommand for new commands
    #extCommands = [
        'get', 'set', 'htmlSend', 'showMsg', 'showStatus', 'uiGet', 'uiWatch', 'include'
    ]

    // What status variables to show via showStatus()
    #showStatus = {
        online: { 'var': 'online', 'label': 'Online?', 'description': 'Is the browser online?', },
        ioConnected: { 'var': 'ioConnected', 'label': 'Socket.IO connected?', 'description': 'Is Socket.IO connected?', },
        connectedNum: { 'var': 'connectedNum', 'label': '# reconnections', 'description': 'How many times has Socket.IO had to reconnect since last page load?', },

        clientId: { 'var': 'clientId', 'label': 'Client ID', 'description': 'Static client unique id set in Node-RED. Only changes when browser is restarted.', },
        tabId: { 'var': 'tabId', 'label': 'Browser tab ID', 'description': 'Static unique id for the browser\'s current tab', },
        cookies: { 'var': 'cookies', 'label': 'Cookies', 'description': 'Cookies set in Node-RED', },
        httpNodeRoot: { 'var': 'httpNodeRoot', 'label': 'httpNodeRoot', 'description': 'From Node-RED\' settings.js, affects URL\'s. May be wrong for pages in sub-folders', },
        pageName: { 'var': 'pageName', 'label': 'Page name', 'description': 'Actual name of this page', },

        ioNamespace: { 'var': 'ioNamespace', 'label': 'SIO namespace', 'description': 'Socket.IO namespace - unique to each uibuilder node instance', },
        // ioPath: { 'var': 'ioPath', 'label': 'SIO path', 'description': '', }, // no longer needed in the modern client
        socketError: { 'var': 'socketError', 'label': 'Socket error', 'description': 'If the Socket.IO connection has failed, says why', },

        msgsSent: { 'var': 'msgsSent', 'label': '# msgs sent', 'description': 'How many standard messages have been sent to Node-RED?', },
        msgsReceived: { 'var': 'msgsReceived', 'label': '# msgs received', 'description': 'How many standard messages have been received from Node-RED?', },
        msgsSentCtrl: { 'var': 'msgsSentCtrl', 'label': '# control msgs sent', 'description': 'How many control messages have been sent to Node-RED?', },
        msgsCtrlReceived: { 'var': 'msgsCtrlReceived', 'label': '# control msgs received', 'description': 'How many control messages have been received from Node-RED?', },
        originator: { 'var': 'originator', 'label': 'Node Originator', 'description': 'If the last msg from Node-RED was from a `uib-sender` node, this will be its node id so that messasges can be returned to it', },
        topic: { 'var': 'topic', 'label': 'Default topic', 'description': 'Optional default topic to be included in outgoing standard messages', },

        started: { 'var': 'started', 'label': 'Has uibuilder client started?', 'description': 'Whether `uibuilder.start()` ran successfully. This should self-run and should not need to be run manually', },
        version: { 'var': 'version', 'label': 'uibuilder client version', 'description': 'The version of the loaded uibuilder client library', },
        serverTimeOffset: { 'var': 'serverTimeOffset', 'label': 'Server time offset (Hrs)', 'description': 'The number of hours difference between the Node-red server and the client', },
    }

    // Track ui observers (see uiWatch)
    #uiObservers = {}

    //#endregion

    //#region public class vars

    // TODO Move to proper getters
    //#region ---- Externally read-only (via .get method) ---- //
    // version - moved to _meta
    /** Client ID set by uibuilder on connect */
    clientId = ''
    /** The collection of cookies provided by uibuilder */
    cookies = {}
    /** Copy of last control msg object received from sever */
    ctrlMsg = {}
    /** Is Socket.IO client connected to the server? */
    ioConnected = false
    // Is the browser tab containing this page visible or not?
    isVisible = false
    // Remember the last page (re)load/navigation type: navigate, reload, back_forward, prerender
    lastNavType = ''
    /** Last std msg received from Node-RED */
    msg = {}
    /** number of messages sent to server since page load */
    msgsSent = 0
    /** number of messages received from server since page load */
    msgsReceived = 0
    /** number of control messages sent to server since page load */
    msgsSentCtrl = 0
    /** number of control messages received from server since page load */
    msgsCtrlReceived = 0
    /** Is the client online or offline? */
    online = navigator.onLine
    /** last control msg object sent via uibuilder.send() @since v2.0.0-dev3 */
    sentCtrlMsg = {}
    /** last std msg object sent via uibuilder.send() */
    sentMsg = {}
    /** placeholder to track time offset from server, see fn socket.on(ioChannels.server ...) */
    serverTimeOffset = null
    /** placeholder for a socket error message */
    socketError = null
    // tab identifier from session storage
    tabId = ''
    // Actual name of current page (set in constructor)
    pageName = null
    //#endregion ---- ---- ---- ---- //

    // TODO Move to proper getters/setters
    //#region ---- Externally Writable (via .set method, read via .get method) ---- //
    /** Default originator node id - empty string by default
     * @type {string}
     */
    originator = ''
    /** Default topic - used by send if set and no topic provided
     * @type {(string|undefined)}
     */
    topic = undefined
    //#endregion ---- ---- ---- ---- //

    //#region ---- These are unlikely to be needed externally: ----
    autoSendReady = true
    httpNodeRoot = '' // Node-RED setting (via cookie)
    ioNamespace = ''
    ioPath = ''
    retryFactor = 1.5       // starting delay factor for subsequent reconnect attempts
    retryMs = 2000          // starting retry ms period for manual socket reconnections workaround
    storePrefix = 'uib_'    // Prefix for all uib-related localStorage
    started = false
    socketOptions = {
        path: this.ioPath,
        transports: ['polling', 'websocket'],
        auth: {
            clientVersion: version,
            clientId: this.clientId,
            pathName: window.location.pathname,
            pageName: undefined,
            tabId: undefined,
            lastNavType: undefined,
        },
        transportOptions: {
            // Can only set headers when polling
            polling: {
                extraHeaders: {
                    'x-clientid': `${Uib._meta.displayName}; ${Uib._meta.type}; ${Uib._meta.version}; ${this.clientId}`,
                }
            },
        },
    }
    //#endregion -- not external --

    //#region ------- Static metadata ------- //
    static _meta = {
        version: version,
        type: 'module',
        displayName: 'uibuilder',
    }

    get meta() { return Uib._meta }
    //#endregion ---- ---- ---- ---- //

    //#endregion --- End of variables ---

    //#region ------- Getters and Setters ------- //

    // Change logging level dynamically (affects both console. and print.)
    set logLevel(level) { logLevel = level; console.log('%c❗ info%c [logLevel]', `${LOG_STYLES.level} ${LOG_STYLES.info.css}`, `${LOG_STYLES.head} ${LOG_STYLES.info.txtCss}`, `Set to ${level} (${LOG_STYLES.names[level]})`) /* changeLogLevel(level)*/ }
    get logLevel() { return logLevel }

    // TODO Block setting of read-only vars
    /** Function to set uibuilder properties to a new value - works on any property except _* or #*
     * Also triggers any event listeners.
     * Example: this.set('msg', {topic:'uibuilder', payload:42});
     * @param {string} prop Any uibuilder property who's name does not start with a _ or #
     * @param {*} val _
     * @returns {*|undefined} Input value
     */
    set(prop, val) {
        // Check for excluded properties - we don't want people to set these
        // if (this.#excludedSet.indexOf(prop) !== -1) {
        if (prop.startsWith('_') || prop.startsWith('#')) {
            log('warn', 'Uib:set', `Cannot use set() on protected property "${prop}"`)()
            return
        }

        this[prop] = val

        log('trace', 'Uib:set', `prop set - prop: ${prop}, val: `, val)()

        // Trigger this prop's event callbacks (listeners which are set by this.onChange)
        // this.emit(prop, val)

        // trigger an event on the prop name, pass both the name and value to the event details
        this._dispatchCustomEvent('uibuilder:propertyChanged', { 'prop': prop, 'value': val })

        return val
    }

    /** Function to get the value of a uibuilder property
     * Example: uibuilder.get('msg')
     * @param {string} prop The name of the property to get as long as it does not start with a _ or #
     * @returns {*|undefined} The current value of the property
     */
    get(prop) {
        if (prop.startsWith('_') || prop.startsWith('#')) {
            log('warn', 'Uib:get', `Cannot use get() on protected property "${prop}"`)()
            return
        }
        if (prop === 'version') return Uib._meta.version
        if (prop === 'msgsCtrl') return this.msgsCtrlReceived
        if (prop === 'reconnections') return this.connectedNum
        if (this[prop] === undefined) {
            log('warn', 'Uib:get', `get() - property "${prop}" does not exist`)()
        }
        return this[prop]
    }

    /** Write to localStorage if possible. console error output if can't write
     * Also uses this.storePrefix
     * @example
     *   uibuilder.setStore('fred', 42)
     *   console.log(uibuilder.getStore('fred'))
     * @param {string} id localStorage var name to be used (prefixed with 'uib_')
     * @param {*} value value to write to localstore
     * @returns {boolean} True if succeeded else false
     */
    setStore(id, value) {
        if (typeof value === 'object') {
            try {
                value = JSON.stringify(value)
            } catch (e) {
                log('error', 'Uib:setStore', 'Cannot stringify object, not storing. ', e)()
                return false
            }
        }
        try {
            localStorage.setItem(this.storePrefix + id, value)
            return true
        } catch (e) {
            log('error', 'Uib:setStore', 'Cannot write to localStorage. ', e)()
            return false
        }
    } // --- end of setStore --- //

    /** Attempt to get and re-hydrate a key value from localStorage
     * Note that all uib storage is automatically prefixed using this.storePrefix
     * @param {*} id The key of the value to attempt to retrieve
     * @returns {*|null|undefined} The re-hydrated value of the key or null if key not found, undefined on error
     */
    getStore(id) {
        try {
            // @ts-ignore
            return JSON.parse(localStorage.getItem(this.storePrefix + id))
        } catch (e) { }
        try {
            return localStorage.getItem(this.storePrefix + id)
        } catch (e) {
            return undefined
        }
    }

    /** Remove a given id from the uib keys in localStorage
     * @param {*} id The key to remove
     */
    removeStore(id) {
        try {
            localStorage.removeItem(this.storePrefix + id)
        } catch (e) { }
    }

    //#endregion ------- -------- ------- //

    //#region ------- Our own event handling system ---------- //

    // TODO Add option to send event details back to Node-RED as uib ctrl msg
    /** Standard fn to create a custom event with details & dispatch it
     * @param {string} title The event name
     * @param {*} details Any details to pass to event output
     */
    _dispatchCustomEvent(title, details) {
        const event = new CustomEvent(title, { detail: details })
        document.dispatchEvent(event)
    }

    // See the this.#propChangeCallbacks & msgRecvdByTopicCallbacks private vars

    /** Register on-change event listeners for uibuilder tracked properties
     * Make it possible to register a function that will be run when the property changes.
     * Note that you can create listeners for non-existant properties
     * @example: uibuilder.onChange('msg', (msg) => { console.log('uibuilder.msg changed! It is now: ', msg) })
     *
     * @param {string} prop The property of uibuilder that we want to monitor
     * @param {Function} callback The function that will run when the property changes, parameter is the new value of the property after change
     * @returns {number} A reference to the callback to cancel, save and pass to uibuilder.cancelChange if you need to remove a listener
     */
    onChange(prop, callback) {
        // Note: Property does not have to exist yet

        // console.debug(`[Uib:onchange] pushing new callback (event listener) for property: ${prop}`)

        // Create a new array or add to the array of callback functions for the property in the events object
        // if (this.#events[prop]) {
        //     this.#events[prop].push(callback)
        // } else {
        //     this.#events[prop] = [callback]
        // }

        // Make sure we have an object to receive the saved callback, update the latest reference number
        if (!this.#propChangeCallbacks[prop]) this.#propChangeCallbacks[prop] = { _nextRef: 1 }
        else this.#propChangeCallbacks[prop]._nextRef++

        const nextCbRef = this.#propChangeCallbacks[prop]._nextRef

        // Register the callback function. It is saved so that we can remove the event listener if we need to
        const propChangeCallback = this.#propChangeCallbacks[prop][nextCbRef] = function propChangeCallback(e) {
            // If the prop name matches the 1st arg in the onChange fn:
            if (prop === e.detail.prop) {
                const value = e.detail.value
                // console.warn('[Uib:onChange:evt] uibuilder:propertyChanged. ', e.detail)
                // Set the callback fn's `this` and its single argument to the msg
                callback.call(value, value)
            }
        }

        document.addEventListener('uibuilder:propertyChanged', propChangeCallback)

        return nextCbRef
    } // ---- End of onChange() ---- //

    cancelChange(prop, cbRef) {
        document.removeEventListener('uibuilder:propertyChanged', this.#propChangeCallbacks[prop][cbRef])
        delete this.#propChangeCallbacks[prop][cbRef]
        // this.#propChangeCallbacks[topic]._nextRef-- // Don't bother, let the ref# increase
    }

    /** Register a change callback for a specific msg.topic
     * Similar to onChange but more convenient if needing to differentiate by msg.topic.
     * @example: let otRef = uibuilder.onTopic('mytopic', function(){ console.log('Received a msg with msg.topic=`mytopic`. msg: ', this) })
     * To cancel a change listener: uibuilder.cancelTopic('mytopic', otRef)
     *
     * @param {string} topic The msg.topic we want to listen for
     * @param {Function} callback The function that will run when an appropriate msg is received. `this` inside the callback as well as the cb's single argument is the received msg.
     * @returns {number} A reference to the callback to cancel, save and pass to uibuilder.cancelTopic if you need to remove a listener
     */
    onTopic(topic, callback) {
        // Make sure we have an object to receive the saved callback, update the latest reference number
        if (!this.#msgRecvdByTopicCallbacks[topic]) this.#msgRecvdByTopicCallbacks[topic] = { _nextRef: 1 }
        else this.#msgRecvdByTopicCallbacks[topic]._nextRef++

        const nextCbRef = this.#msgRecvdByTopicCallbacks[topic]._nextRef

        // Register the callback function. It is saved so that we can remove the event listener if we need to
        const msgRecvdEvtCallback = this.#msgRecvdByTopicCallbacks[topic][nextCbRef] = function msgRecvdEvtCallback(e) {
            const msg = e.detail
            // console.log('[Uib:onTopic:evt] uibuilder:stdMsgReceived where topic matches. ', e.detail)
            if (msg.topic === topic) {
                // Set the callback fn's `this` and its single argument to the msg
                callback.call(msg, msg)
            }
        }

        document.addEventListener('uibuilder:stdMsgReceived', msgRecvdEvtCallback)

        return nextCbRef
    }

    cancelTopic(topic, cbRef) {
        document.removeEventListener('uibuilder:stdMsgReceived', this.#msgRecvdByTopicCallbacks[topic][cbRef])
        delete this.#msgRecvdByTopicCallbacks[topic][cbRef]
        // this.#msgRecvdCallbacks[topic]._nextRef-- // Don't bother, let the ref# increase
    }

    /** Trigger event listener for a given property
     * Called when uibuilder.set is used
     *
     * @param {*} prop The property for which to run the callback functions
     * arguments: Additional arguments contain the value to pass to the event callback (e.g. newValue)
     */
    // emit(prop) {
    //     var evt = this.#events[prop]
    //     if (!evt) {
    //         return
    //     }
    //     var args = Array.prototype.slice.call(arguments, 1)
    //     for (var i = 0; i < evt.length; i++) {
    //         evt[i].apply(this, args)
    //     }
    //     log('trace', 'Uib:emit', `${evt.length} listeners run for prop ${prop} `)()
    // }

    /** Forcably removes all event listeners from the events array
     * Use if you need to re-initialise the environment
     */
    // clearEventListeners() {
    //     this.#events = []
    // } // ---- End of clearEventListeners() ---- //

    /** Clear a single property event listeners
     * @param {string} prop The property of uibuilder for which we want to clear the event listener
     */
    // clearListener(prop) {
    //     if (this.#events[prop]) delete this.#events[prop]
    // }

    //#endregion ---------- End of event handling system ---------- //

    //#region ------- General Utility Functions -------- //

    /** Check supplied msg from server for a timestamp - if received, work out & store difference to browser time
     * @param {object} receivedMsg A message object recieved from Node-RED
     * @returns {void} Updates self.serverTimeOffset if different to previous value
     */
    _checkTimestamp(receivedMsg) {
        if (Object.prototype.hasOwnProperty.call(receivedMsg, 'serverTimestamp')) {
            const serverTimestamp = new Date(receivedMsg.serverTimestamp)
            // @ts-ignore
            const offset = Math.round(((new Date()) - serverTimestamp) / 3600000) // in ms / 3.6m to get hours
            if (offset !== this.serverTimeOffset) {
                log('trace', `Uib:checkTimestamp:${this._ioChannels.server} (server)`, `Offset changed to: ${offset} from: ${this.serverTimeOffset}`)()
                this.set('serverTimeOffset', offset)
            }
        }
    }

    /** Simplistic jQuery-like document CSS query selector, returns an HTML Element
     * If the selected element is a <template>, returns the first child element.
     * type {HTMLElement}
     * @param {string} cssSelector A CSS Selector that identifies the element to return
     * @returns {*} Selected HTML element or null
     */
    $(cssSelector) {
        /** @type {*} Some kind of HTML element */
        let el = document.querySelector(cssSelector)

        if (!el) {
            log(1, 'Uib:$', `No element found for CSS selector ${cssSelector}`)()
            return null
        }

        if ( el.nodeName === 'TEMPLATE' ) {
            el = el.content.firstElementChild
            if (!el) {
                log(0, 'Uib:$', `Template selected for CSS selector ${cssSelector} but it is empty`)()
                return null
            }
        }

        return el
    }
    // $ = document.querySelector.bind(document)

    /** Set the default originator. Set to '' to ignore. Used with uib-sender.
     * @param {string} [originator] A Node-RED node ID to return the message to
     */
    setOriginator(originator = '') {
        this.set('originator', originator)
    } // ---- End of setOriginator ---- //

    /** HTTP Ping/Keep-alive - makes a call back to uibuilder's ExpressJS server and receives a 204 response
     * Can be used to keep sessions alive.
     * @example
     *   uibuilder.setPing(2000) // repeat every 2 sec. Re-issue with ping(0) to turn off repeat.
     *   uibuilder.onChange('ping', function(data) {
     *      console.log('pinger', data)
     *   })
     * @param {number} ms Repeat interval in ms
     */
    setPing(ms = 0) {
        const oReq = new XMLHttpRequest()
        oReq.addEventListener('load', () => {
            const headers = (oReq.getAllResponseHeaders()).split('\r\n')
            const elapsedTime = Number(new Date()) - Number((oReq.responseURL.split('='))[1])
            this.set('ping', {
                success: !!((oReq.status === 201) || (oReq.status === 204)), // true if one of the listed codes else false
                status: oReq.status,
                headers: headers,
                url: oReq.responseURL,
                elapsedTime: elapsedTime,
            })
        })

        if (this.#pingInterval) {
            clearInterval(this.#pingInterval)
            this.#pingInterval = undefined
        }

        oReq.open('GET', `${this.httpNodeRoot}/uibuilder/ping?t=${Number(new Date())}`)
        oReq.send()

        if (ms > 0) {
            this.#pingInterval = setInterval(() => {
                oReq.open('GET', `${this.httpNodeRoot}/uibuilder/ping?t=${Number(new Date())}`)
                oReq.send()
            }, ms)
        }
    } // ---- End of ping ---- //

    log() {
        log(...arguments)()
    }

    /** Convert JSON to Syntax Highlighted HTML
     * @param {object} json A JSON/JavaScript Object
     * @returns {html} Object reformatted as highlighted HTML
     */
    syntaxHighlight(json) {
        return syntaxHighlight(json)
    } // --- End of syntaxHighlight --- //

    //#endregion -------- -------- -------- //

    //#region ------- UI handlers --------- //

    //#region -- Direct to _ui --

    /** Directly manage UI via JSON
     * @param {object} json Either an object containing {_ui: {}} or simply simple {} containing ui instructions
     */
    ui(json) {
        _ui.ui(json)
    }

    /** Replace or add an HTML element's slot from text or an HTML string
     * Will use DOMPurify if that library has been loaded to window.
     * param {*} ui Single entry from the msg._ui property
     * @param {Element} el Reference to the element that we want to update
     * @param {*} component The component we are trying to add/replace
     */
    replaceSlot(el, component) {
        _ui.replaceSlot(el, component)
    }

    /** Replace or add an HTML element's slot from a Markdown string
     * Only does something if the markdownit library has been loaded to window.
     * Will use DOMPurify if that library has been loaded to window.
     * @param {Element} el Reference to the element that we want to update
     * @param {*} component The component we are trying to add/replace
     */
    replaceSlotMarkdown(el, component) {
        _ui.replaceSlotMarkdown(el, component)
    }

    /** Attach a new remote script to the end of HEAD synchronously
     * NOTE: It takes too long for most scripts to finish loading
     *       so this is pretty useless to work with the dynamic UI features directly.
     * @param {string} url The url to be used in the script src attribute
     */
    loadScriptSrc(url) {
        _ui.loadScriptSrc(url)
    }

    /** Attach a new remote stylesheet link to the end of HEAD synchronously
     * NOTE: It takes too long for most scripts to finish loading
     *       so this is pretty useless to work with the dynamic UI features directly.
     * @param {string} url The url to be used in the style link href attribute
     */
    loadStyleSrc(url) {
        _ui.loadStyleSrc(url)
    }

    /** Attach a new text script to the end of HEAD synchronously
     * NOTE: It takes too long for most scripts to finish loading
     *       so this is pretty useless to work with the dynamic UI features directly.
     * @param {string} textFn The text to be loaded as a script
     */
    loadScriptTxt(textFn) {
        _ui.loadScriptTxt(textFn)
    }

    /** Attach a new text stylesheet to the end of HEAD synchronously
     * NOTE: It takes too long for most scripts to finish loading
     *       so this is pretty useless to work with the dynamic UI features directly.
     * @param {string} textFn The text to be loaded as a stylesheet
     */
    loadStyleTxt(textFn) {
        _ui.loadStyleTxt(textFn)
    }

    /** Show a pop-over "toast" dialog or a modal alert
     * Refs: https://www.w3.org/WAI/ARIA/apg/example-index/dialog-modal/alertdialog.html,
     *       https://www.w3.org/WAI/ARIA/apg/example-index/dialog-modal/dialog.html,
     *       https://www.w3.org/WAI/ARIA/apg/patterns/dialogmodal/
     * @param {"notify"|"alert"} type Dialog type
     * @param {object} ui standardised ui data
     * @param {object} [msg] msg.payload/msg.topic - only used if a string. Optional.
     * @returns {void}
     */
    showDialog(type, ui, msg) {
        _ui.showDialog(type, ui, msg)
    }

    /** Load a dynamic UI from a JSON web reponse
     * @param {string} url URL that will return the ui JSON
     */
    loadui(url) {
        _ui.loadui(url)
    }

    /** Get data from the DOM. Returns selection of useful props unless a specific prop requested.
     * @param {string} cssSelector Identify the DOM element to get data from
     * @param {string} [propName] Optional. Specific name of property to get from the element
     * @returns {Array<*>} Array of objects containing either specific requested property or a selection of useful properties
     */
    uiGet(cssSelector, propName = null) {
        return _ui.uiGet(cssSelector, propName)
    }

    /** Include HTML fragment, img, video, text, json, form data, pdf or anything else from an external file or API
     * Wraps the included object in a div tag.
     * PDF's, text or unknown MIME types are also wrapped in an iFrame.
     * @param {string} url The URL of the source file to include
     * @param {object} uiOptions Object containing properties recognised by the _uiReplace function. Must at least contain an id
     * param {string} uiOptions.id The HTML ID given to the wrapping DIV tag
     * param {string} uiOptions.parentSelector The CSS selector for a parent element to insert the new HTML under (defaults to 'body')
     */
    async include(url, uiOptions) {
        _ui.include(url, uiOptions)
    }

    //#endregion -- direct to _ui --

    /** * Show/hide a display card on the end of the visible HTML that will dynamically display the last incoming msg from Node-RED
     * The card has the id `uib_last_msg`. Updates are done from a listener set up in the start function.
     * @param {boolean|undefined} showHide true=show, false=hide. undefined=toggle.
     * @param {string|undefined} parent Optional. If not undefined, a CSS selector to attach the display to. Defaults to `body`
     */
    showMsg(showHide, parent = 'body') {
        if ( showHide === undefined ) showHide = !this.#isShowMsg
        this.#isShowMsg = showHide
        let slot = 'Waiting for a message from Node-RED'

        if (this.msg && Object.keys(this.msg).length > 0) {
            slot = this.syntaxHighlight(this.msg)
        }

        if ( showHide === false ) {
            _ui._uiRemove( {
                components: [
                    '#uib_last_msg',
                ],
            })
        } else {
            _ui._uiReplace({
                components: [
                    {
                        type: 'pre',
                        id: 'uib_last_msg',
                        parent: parent,
                        attributes: {
                            title: 'Last message from Node-RED',
                            class: 'syntax-highlight',
                        },
                        slot: slot,
                    }
                ]
            })
        }
    }

    /** Show/hide a display card on the end of the visible HTML that will dynamically display the current status of the uibuilder client
     * The card has the id `uib_status`.
     * The display is updated by an event listener created in the class constructor.
     * @param {boolean|undefined} showHide true=show, false=hide. undefined=toggle.
     * @param {string|undefined} parent Optional. If not undefined, a CSS selector to attach the display to. Defaults to `body`
     */
    showStatus(showHide, parent = 'body') {
        if ( showHide === undefined ) showHide = !this.#isShowStatus
        this.#isShowStatus = showHide

        if ( showHide === false ) {
            _ui._uiRemove( {
                components: [
                    '#uib_status',
                ],
            })
            return
        }

        const root = {
            components: [
                {
                    type: 'div',
                    id: 'uib_status',
                    parent: parent,
                    attributes: {
                        title: 'Current status of the uibuilder client',
                        class: 'text-smaller',
                    },
                    components: [
                        {
                            'type': 'table',
                            'components': [
                                {
                                    'type': 'tbody',
                                    'components': []
                                }
                            ]
                        }
                    ]
                }
            ]
        }
        const details = root.components[0].components[0].components[0].components

        Object.values(this.#showStatus).forEach( entry => {
            details.push({
                'type': 'tr',
                'attributes': {
                    title: entry.description,
                },
                'components': [
                    {
                        'type': 'th',
                        'slot': entry.label,
                    },
                    {
                        'type': 'td',
                        'attributes': {
                            'data-varType': entry.var,
                        },
                        'slot': entry.var === 'version' ? Uib._meta.version : JSON.stringify(this[entry.var]),
                    }
                ],
            })
        })

        _ui._uiReplace(root)
    }

    /** Use the Mutation Observer browser API to watch for changes to a single element on the page.
     * OMG! It is sooo hard to turn the data into something that successfully serialises so it can be sent back to Node-RED!
     * NB: Each cssSelector creates a unique watcher. Sending the same selector overwrites the previous one.
     * @param {string} cssSelector A CSS Selector that selects the element to watch for changes
     * @param {boolean|"toggle"} [startStop] true=start watching the DOM, false=stop. Default='toggle'
     * @param {boolean} [send] true=Send changes to Node-RED, false=Don't send. Default=true
     * @param {boolean} [showLog] true=Output changes to log, false=stop. Default=true. Log level is 2 (Info)
     */
    uiWatch(cssSelector, startStop = 'toggle', send = true, showLog = true) {
        // Select the node that will be observed for mutations
        const targetNode = document.querySelector(cssSelector)
        if (!targetNode) {
            console.log('[Uib:uiWatch] CSS Selector not found. ', cssSelector)
            return
        }

        if (startStop === 'toggle' || startStop === undefined || startStop === null) {
            if (this.#uiObservers[cssSelector]) startStop = false
            else startStop = true
        }

        // Need a ref to the Uib this
        const that = this

        if (startStop === true || startStop === undefined) {
            // Create an observer instance
            this.#uiObservers[cssSelector] = new MutationObserver( function( mutationList /* , observer */ ) {
                const out = []

                mutationList.forEach( mu => {
                    console.log({ mu })
                    const oMu = {
                        type: mu.type,
                        oldValue: mu.oldValue !== null ? mu.oldValue : undefined,
                    }

                    if (mu.addedNodes.length > 0) {
                        oMu.addedNodes = []
                        mu.addedNodes.forEach( (an, i) => {
                            oMu.addedNodes.push(_ui.nodeGet(mu.addedNodes[i]))
                        })
                    }

                    if (mu.removedNodes.length > 0) {
                        oMu.removedNodes = []
                        mu.removedNodes.forEach( (an, i) => {
                            oMu.removedNodes.push(_ui.nodeGet(mu.removedNodes[i]))
                        })
                    }

                    if ( mu.type === 'attributes' ) {
                        oMu.attributeName = mu.attributeName
                        // @ts-ignore
                        oMu.newValue = mu.target.attributes[mu.attributeName].value
                    }

                    out.push(oMu)
                })

                // Custom event
                that._dispatchCustomEvent('uibuilder:domChange', out)
                // Send a msg back to node-red
                if (send === true) {
                    that.send({
                        _ui: {
                            cssSelector: cssSelector,
                            uiChanges: out
                        },
                        topic: that.topic || `DOM Changes for '${cssSelector}'`,
                    })
                }
                // Log to info
                if (showLog === true) {
                    log('info', 'uibuilder.module.js:uiWatch', `DOM Changes for '${cssSelector}'`, { uiChanges: out }, { mutationList })()
                }
            } )

            // Start observing the target node for configured mutations
            this.#uiObservers[cssSelector].observe(targetNode, { attributes: true, childList: true, subtree: true, characterData: true })
            log('trace', 'uibuilder.module.js:uiWatch', `Started Watching DOM changes for '${cssSelector}'`)()
        } else {
            this.#uiObservers[cssSelector].disconnect()
            delete this.#uiObservers[cssSelector]
            log('trace', 'uibuilder.module.js:uiWatch', `Stopped Watching DOM changes for '${cssSelector}'`)()
        }
    } // ---- End of watchDom ---- //

    //#endregion -------- -------- -------- //

    //#region ------- HTML cache and DOM watch --------- //

    /** Clear the saved DOM from localStorage */
    clearHtmlCache() {
        this.removeStore('htmlCache')
        log('trace', 'uibuilder.module.js:clearHtmlCache', 'HTML cache cleared')()
    }

    /** Restore the complete DOM (the whole web page) from browser localStorage if available */
    restoreHtmlFromCache() {
        // Is the html cached? If so, restore it
        const htmlCache = this.getStore('htmlCache')
        if (htmlCache) {
            const targetNode = document.getElementsByTagName('html')[0]
            // Restore the entire HTML
            targetNode.innerHTML = htmlCache
            log('trace', 'uibuilder.module.js:restoreHtmlFromCache', 'Restored HTML from cache')()
        } else {
            log('trace', 'uibuilder.module.js:restoreHtmlFromCache', 'No cache to restore')()
        }
    }

    /** Save the current DOM state to browser localStorage.
     * localStorage is persistent and so can be recovered even after a browser restart.
     */
    saveHtmlCache() {
        // Save the updated entire HTML in localStorage
        this.setStore('htmlCache', document.documentElement.innerHTML)
    }

    /** Use the Mutation Observer browser API to watch for and save changes to the HTML
     * Once the observer is created, it will be reused.
     * Sending true or undefined will turn on the observer, false turns it off.
     * saveHtmlCache is called whenever anything changes in the dom. This allows
     * users to call restoreHtmlFromCache() on page load if desired to completely reload
     * to the last saved state.
     * @param {boolean} startStop true=start watching the DOM, false=stop
     */
    watchDom(startStop) {
        // Select the node that will be observed for mutations
        const targetNode = document.documentElement

        // Need a ref to the Uib this
        const that = this

        // Create an observer instance
        if (!this._htmlObserver) {
            this._htmlObserver = new MutationObserver( function(/* mutationList, observer */) {
                // We don't need to know the details - so kill off any outstanding mutation records
                this.takeRecords()
                // Save the updated entire HTML in localStorage
                that.saveHtmlCache()
            } )
        }

        if (startStop === true || startStop === undefined) {
            // Start observing the target node for configured mutations
            this._htmlObserver.observe(targetNode, { attributes: true, childList: true, subtree: true, characterData: true })
            log('trace', 'uibuilder.module.js:watchDom', 'Started Watching and saving DOM changes')()
        } else {
            this._htmlObserver.disconnect()
            log('trace', 'uibuilder.module.js:watchDom', 'Stopped Watching and saving DOM changes')()
        }
    } // ---- End of watchDom ---- //

    //#endregion -------- -------- -------- //

    //#region ------- Message Handling (To/From Node-RED) -------- //

    /** Internal send fn. Send a standard or control msg back to Node-RED via Socket.IO
     * NR will generally expect the msg to contain a payload topic
     * @param {object} msgToSend The msg object to send.
     * @param {string} [channel=uiBuilderClient] The Socket.IO channel to use, must be in self.ioChannels or it will be ignored
     * @param {string} [originator] A Node-RED node ID to return the message to
     */
    _send(msgToSend, channel, originator = '') {
        if (channel === null || channel === undefined) channel = this._ioChannels.client

        // Make sure msgToSend is an object
        if (channel === this._ioChannels.client) {
            msgToSend = makeMeAnObject(msgToSend, 'payload')
        } else if (channel === this._ioChannels.control) {
            msgToSend = makeMeAnObject(msgToSend, 'uibuilderCtrl')
            if (!Object.prototype.hasOwnProperty.call(msgToSend, 'uibuilderCtrl')) {
                msgToSend.uibuilderCtrl = 'manual send'
            }
            // help remember where this came from as ctrl msgs can come from server or client
            msgToSend.from = 'client'
        }

        /** since 2020-01-02 Added _socketId which should be the same as the _socketId on the server */
        msgToSend._socketId = this._socket.id

        //#region ---- Update socket.io metadata ---- //
        // Session tab id
        this.socketOptions.auth.tabId = this.tabId
        // How was the page last loaded?
        this.socketOptions.auth.lastNavType = this.lastNavType
        // How many times has the client (re)connected since page load
        this.socketOptions.auth.connectedNum = this.connectedNum
        //#endregion ---- ---- ---- //

        // Track how many messages have been sent & last msg sent
        let numMsgs
        if (channel === this._ioChannels.client) {
            this.set('sentMsg', msgToSend)
            numMsgs = this.set('msgsSent', ++this.msgsSent)
        } else if (channel === this._ioChannels.control) {
            this.set('sentCtrlMsg', msgToSend)
            numMsgs = this.set('msgsSentCtrl', ++this.msgsSentCtrl)
        }

        // Add the originator metadata if required
        if (originator === '' && this.originator !== '') originator = this.originator
        if (originator !== '') Object.assign(msgToSend, { '_uib': { 'originator': originator } })

        // If the msg does not have a topic - see if we want to add one
        if ( !Object.prototype.hasOwnProperty.call(msgToSend, 'topic') ) {
            // From the default (`uibuilder.set('topic', 'some topic')`)
            if (this.topic !== undefined && this.topic !== '') msgToSend.topic = this.topic
            else {
                // Did the last inbound msg have a topic?
                if ( Object.prototype.hasOwnProperty.call(this, 'msg') && Object.prototype.hasOwnProperty.call(this.msg, 'topic') ) {
                    msgToSend.topic = this.msg.topic
                }
            }
        }

        log('debug', 'Uib:_send', ` Channel '${channel}'. Sending msg #${numMsgs}`, msgToSend)()

        this._socket.emit(channel, msgToSend)
    } // --- End of Send Msg Fn --- //

    /** Send a standard message to NR
     * @example uibuilder.send({payload:'Hello'})
     * @param {object} msg Message to send
     * @param {string} [originator] A Node-RED node ID to return the message to
     */
    send(msg, originator = '') {
        this._send(msg, this._ioChannels.client, originator)
    }

    /** Send a control msg to NR
     * @param {object} msg Message to send
     */
    sendCtrl(msg) {
        this._send(msg, this._ioChannels.control)
    }

    /** Easily send a msg back to Node-RED on a DOM event
     * @example In plain HTML/JavaScript
     *    `<button id="button1" name="button 1" data-fred="jim"></button>`
     *    $('#button1').onclick = (evt) => {
     *      uibuilder.eventSend(evt)
     *    }
     * @example
     * In VueJS: `<b-button id="myButton1" @click="doEvent" data-something="hello"></b-button>`
     * In VueJS methods: `doEvent: uibuilder.eventSend,`
     *
     * All `data-` attributes will be passed back to Node-RED,
     *    use them instead of arguments in the click function.
     *    All target._ui custom properties are also passed back to Node-RED.
     *
     * @param {MouseEvent|any} domevent DOM Event object
     * @param {string} [originator] A Node-RED node ID to return the message to
     */
    eventSend(domevent, originator = '') { // eslint-disable-line sonarjs/cognitive-complexity
        // @ts-ignore Handle case where vue messes up `this`
        if ( this.$attrs ) {
            log('error', 'Uib:eventSend', '`this` has been usurped by VueJS. Make sure that you wrap the call in a function: `doEvent: function (event) { uibuilder.eventSend(event) },`' )()
            return
        }
        if (!domevent && !event) {
            log('warn', 'Uib:eventSend', 'Neither the domevent nor the hidden event properties are set. You probably called this function directly rather than applying to an on click event.' )()
            return
        }
        // Handle no argument, e.g. <button onClick="uibuilder.eventSend()"> - event is a hidden variable when fn used in addEventListener
        if (!domevent || !domevent.constructor) domevent = event

        // The argument must be a DOM event
        if ((!domevent.constructor.name.endsWith('Event')) || (!domevent.currentTarget)) {
            log('warn', 'Uib:eventSend', `ARGUMENT NOT A DOM EVENT - use data attributes not function arguments to pass data. Arg Type: ${domevent.constructor.name}`, domevent)()
            return
        }

        // Prevent default event action
        domevent.preventDefault()

        // The target element
        const target = domevent.currentTarget
        // const targetId = target.id !== '' ? target.id : (target.name !== '' ? target.name : target.type)

        // Get target properties - only shows custom props not element default ones
        const props = {}
        Object.keys(target).forEach( key => {
            if (key.startsWith('_')) return // Exclude private
            props[key] = target[key]
        })

        const ignoreAttribs = ['class', 'id', 'name']
        const attribs = Object.assign({},
            ...Array.from(target.attributes,
                ( { name, value } ) => {
                    if ( !ignoreAttribs.includes(name) ) {
                        return ({ [name]: value })
                    }
                    return undefined
                }
            )
        )

        // If target embedded in a form, include the form data
        const form = {}
        const frmVals = []
        if ( target.form ) {
            form.valid = target.form.checkValidity()
            Object.values(target.form).forEach( (frmEl, i) => {
                const id = frmEl.id !== '' ? frmEl.id : (frmEl.name !== '' ? frmEl.name : `${i}-${frmEl.type}`)

                // We must have both an element id (we may have forced one above) AND
                // the element type MUST be not undefined - to allow for the extra properties added by frameworks such as Svelte
                if (id !== '' && frmEl.type) {
                    frmVals.push( { key: id, val: frmEl.value } ) // simplified for addition to msg.payload
                    form[id] = {
                        'id': frmEl.id,
                        'name': frmEl.name,
                        'value': frmEl.value,
                        'valid': frmEl.checkValidity(),
                    }
                    if (form[id].valid === false) {
                        const v = frmEl.validity
                        form[id].validity = {
                            badInput: v.badInput === true ? v.badInput : undefined,
                            customError: v.customError === true ? v.customError : undefined,
                            patternMismatch: v.patternMismatch === true ? v.patternMismatch : undefined,
                            rangeOverflow: v.rangeOverflow === true ? v.rangeOverflow : undefined,
                            rangeUnderflow: v.rangeUnderflow === true ? v.rangeUnderflow : undefined,
                            stepMismatch: v.stepMismatch === true ? v.stepMismatch : undefined,
                            tooLong: v.tooLong === true ? v.tooLong : undefined,
                            tooShort: v.tooShort === true ? v.tooShort : undefined,
                            typeMismatch: v.typeMismatch === true ? v.typeMismatch : undefined,
                            valueMissing: v.valueMissing === true ? v.valueMissing : undefined,
                        }
                    }
                    if (frmEl.dataset) form[id].data = frmEl.dataset
                }
            })
        }

        // Set up the msg to send - NB: Topic may be added by this._send
        const msg = {
            // Each `data-xxxx` attribute is added as a property
            // - this may be an empty Object if no data attributes defined
            payload: { ...target.dataset },

            _ui: {
                type: 'eventSend',
                id: target.id !== '' ? target.id : undefined,
                name: target.name !== '' ? target.name : undefined,
                slotText: target.textContent !== '' ? target.textContent.substring(0, 255) : undefined,

                form: form,
                props: props,
                attribs: attribs,
                classes: Array.from(target.classList),

                event: domevent.type,
                altKey: domevent.altKey,
                ctrlKey: domevent.ctrlKey,
                shiftKey: domevent.shiftKey,
                metaKey: domevent.metaKey,

                pointerType: domevent.pointerType,
                nodeName: target.nodeName,

                clientId: this.clientId,
                pageName: this.pageName,
                tabId: this.tabId,
            }
        }

        if (frmVals.length > 0) {
            frmVals.forEach( entry => {
                msg.payload[entry.key] = entry.val
            })
        }

        if (domevent.type === 'change') msg._ui.newValue = msg.payload.value = domevent.target.value

        log('trace', 'Uib:eventSend', 'Sending msg to Node-RED', msg)()
        if (target.dataset.length === 0) log('warn', 'Uib:eventSend', 'No payload in msg. data-* attributes should be used.')()

        this._send(msg, this._ioChannels.client, originator)
    }

    /** Easily send the entire DOM/HTML msg back to Node-RED
     * @param {string} [originator] A Node-RED node ID to return the message to
     */
    htmlSend(originator = '') {
        const out = `<!doctype html>\n${document.documentElement.outerHTML}`

        // Set up the msg to send - NB: Topic may be added by this._send
        const msg = {
            payload: out,
            length: out.length,
            topic: this.topic,
        }

        log('trace', 'Uib:htmlSend', 'Sending full HTML to Node-RED', msg)()

        this._send(msg, this._ioChannels.client, originator)
    }

    /** Process msg._uib.command - Remember to update #extCommands with new allowed commands
     * @param {object} msg Msg from Node-RED containing a msg._uib object
     */
    _uibCommand(msg) {
        const cmd = msg._uib.command
        // Disallowed command request outputs error and ignores the msg (NB: Case must match)
        if (!this.#extCommands.includes(cmd.trim())) {
            log('error', 'Uib:_uibCommand', `Command '${cmd} is not allowed to be called externally`)()
            return
        }
        const prop = msg._uib.prop
        const value = msg._uib.value
        let response

        switch (cmd) {
            case 'get': {
                response = this.get(prop)
                break
            }

            case 'htmlSend': {
                response = this.htmlSend()
                break
            }

            case 'set': {
                response = this.set(prop, value)
                break
            }

            case 'showMsg': {
                response = this.showMsg(value, prop)
                break
            }

            case 'showStatus': {
                response = this.showStatus(value, prop)
                break
            }

            case 'uiGet': {
                response = _ui.uiGet(prop)
                break
            }

            case 'uiWatch': {
                response = this.uiWatch(prop)
                break
            }

            case 'include': {
                response = _ui.include(prop, value)
                break
            }

            default: {
                log('warning', 'Uib:_uibCommand', `Command '${cmd}' not yet implemented`)()
                break
            }
        }

        if (response !== undefined && Object(response).constructor !== Promise) {
            msg.payload = msg._uib.response = response
            if (!msg.topic) msg.topic = this.topic || `uib ${cmd} for '${prop}'`
            this.send(msg)
        }

    } // --- end of _uibCommand ---

    // Handle received messages - Process some msgs internally, emit specific events on document that make it easy for coders to use
    _msgRcvdEvents(msg) {

        // Message received
        this._dispatchCustomEvent('uibuilder:stdMsgReceived', msg)

        // Topic
        if ( msg.topic ) this._dispatchCustomEvent(`uibuilder:msg:topic:${msg.topic}`, msg)

        // Handle msg._uib special requests
        if (msg._uib) {
            /** Process a client reload request from Node-RED - as the page is reloaded, everything else is ignored
             * Note that msg._ui.reload is also actioned via the _ui processing below */
            if (msg._uib.reload === true) {
                log('trace', 'Uib:_msgRcvdEvents:_uib:reload', 'reloading')()
                location.reload()
                return
            }

            // Process msg._uib.command messages - allows Node-RED to run uibuilder FE functions
            if (msg._uib.command) {
                this._uibCommand(msg)
                return
            }

            // Better to request via msg._ui - these are for backwards compatibility
            if ( msg._uib.componentRef === 'globalNotification' ) {
                _ui.showDialog('notify', msg._uib.options, msg)
            }
            if ( msg._uib.componentRef === 'globalAlert' ) {
                _ui.showDialog('alert', msg._uib.options, msg)
            }
        }

        // Handle msg._ui requests
        if ( msg._ui ) {
            log('trace', 'Uib:_msgRcvdEvents:_ui', 'Calling _uiManager')()
            this._dispatchCustomEvent('uibuilder:msg:_ui', msg)
            _ui._uiManager(msg)
        }

    } // --- end of _msgRcvdEvents ---

    /** Callback handler for messages from Node-RED
     * NOTE: `this` is the class here rather the `socket` as would be normal since we bind the correct `this` in the call.
     *       Use this._socket if needing reference to the socket.
     * @callback ioSetupFromServer Called from ioSetup/this._socket.on(this.#ioChannels.server, this.stdMsgFromServer.bind(this))
     * @param {object} receivedMsg The msg object from Node-RED
     * @this Uib
     */
    _stdMsgFromServer(receivedMsg) {

        // Make sure that msg is an object & not null
        receivedMsg = makeMeAnObject(receivedMsg, 'payload')

        // @since 2018-10-07 v1.0.9: Work out local time offset from server
        this._checkTimestamp(receivedMsg)

        // Track how many messages have been received
        this.set('msgsReceived', ++this.msgsReceived)

        // Emit specific document events on msg receipt that make it easy for coders to use
        this._msgRcvdEvents(receivedMsg)

        if (!('_ui' in receivedMsg)) {
            // Save the msg for further processing
            this.set('msg', receivedMsg)
        }

        log('info', 'Uib:ioSetup:stdMsgFromServer', `Channel '${this._ioChannels.server}'. Received msg #${this.msgsReceived}.`, receivedMsg)()

        // ! NOTE: Don't try to handle specialist messages here. See _msgRcvdEvents.

    } // -- End of websocket receive DATA msg from Node-RED -- //

    /** Handles original control msgs (not to be confused with "new" msg._uib controls)
     * @param {*} receivedCtrlMsg The msg received on the socket.io control channel
     */
    _ctrlMsgFromServer(receivedCtrlMsg) {

        // Make sure that msg is an object & not null
        if (receivedCtrlMsg === null) {
            receivedCtrlMsg = {}
        } else if (typeof receivedCtrlMsg !== 'object') {
            const msg = {}
            msg['uibuilderCtrl:' + this._ioChannels.control] = receivedCtrlMsg
            receivedCtrlMsg = msg
        }

        // @since 2018-10-07 v1.0.9: Work out local time offset from server
        this._checkTimestamp(receivedCtrlMsg)

        this.set('ctrlMsg', receivedCtrlMsg)
        this.set('msgsCtrlReceived', ++this.msgsCtrlReceived)

        log('trace', 'Uib:ioSetup:_ctrlMsgFromServer', `Channel '${this._ioChannels.control}'. Received control msg #${this.msgsCtrlReceived}`, receivedCtrlMsg)()

        /** Process control msg types */
        switch (receivedCtrlMsg.uibuilderCtrl) {
            // Node-RED is shutting down
            case 'shutdown': {
                log('info', `Uib:ioSetup:${this._ioChannels.control}`, '❌ Received "shutdown" from server')()
                this.set('serverShutdown', undefined)
                break
            }

            /** We are connected to the server - 1st msg from server */
            case 'client connect': {
                log('trace', `Uib:ioSetup:${this._ioChannels.control}`, 'Received "client connect" from server')()
                log('info', `Uib:ioSetup:${this._ioChannels.control}`, `✅ Server connected. Version: ${receivedCtrlMsg.version}\nServer time: ${receivedCtrlMsg.serverTimestamp}, Sever time offset: ${this.serverTimeOffset} hours`)()

                if ( !Uib._meta.version.startsWith(receivedCtrlMsg.version.split('-')[0]) ) {
                    log('warn', `Uib:ioSetup:${this._ioChannels.control}`, `Server version (${receivedCtrlMsg.version}) not the same as the client version (${Uib._meta.version})`)()
                }

                if (this.autoSendReady === true) { // eslint-disable-line no-lonely-if
                    log('trace', `Uib:ioSetup:${this._ioChannels.control}/client connect`, 'Auto-sending ready-for-content/replay msg to server')
                    // @since 0.4.8c Add cacheControl property for use with node-red-contrib-infocache
                    // @since 6.1.0 Don't bother, we use the "client connect" msg
                    // this._send({
                    //     'uibuilderCtrl': 'ready for content',
                    //     'cacheControl': 'REPLAY',
                    // }, this._ioChannels.control)
                }

                break
            }

            default: {
                log('trace', `uibuilderfe:ioSetup:${this._ioChannels.control}`, `Received ${receivedCtrlMsg.uibuilderCtrl} from server`)
                // Anything else to do for other control msgs?
            }

        } // ---- End of process control msg types ---- //

    } // -- End of websocket receive CONTROL msg from Node-RED -- //

    /** Send log text to uibuilder's beacon endpoint (works even if socket.io not connected)
     * @param {string} txtToSend Text string to send
     * @param {string|undefined} logLevel Log level to use. If not supplied, will default to debug
     */
    beaconLog(txtToSend, logLevel) {
        if (!logLevel) logLevel = 'debug'
        navigator.sendBeacon('./_clientLog', `${logLevel}::${txtToSend}`)
    }

    /** Send log info back to Node-RED over uibuilder's websocket control output (Port #2)
     * -@param {...*} arguments All arguments passed to the function are added to the msg.payload
     */
    logToServer() {
        this.sendCtrl({
            uibuilderCtrl: 'client log message',
            payload: arguments,
            // "version":"6.1.0-iife.min",
            _socketId: this._socket.id,
            // "ip":"::1",
            clientId: this.clientId,
            tabId: this.tabId,
            // "url":"esp-test",
            pageName: this.pageName,
            connections: this.connectedNum,
            lastNavType: this.lastNavType,
        })
    }

    //#endregion -------- ------------ -------- //

    //#region ------- Socket.IO -------- //

    /** Return the Socket.IO namespace
     * The cookie method is the most reliable but this falls back to trying to work it
     * out from the URL if cookies not available. That won't work if page is in a sub-folder.
     * since 2017-10-21 Improve method to cope with more complex paths - thanks to Steve Rickus @shrickus
     * since 2017-11-10 v1.0.1 Check cookie first then url. cookie works even if the path is more complex (e.g. sub-folder)
     * since 2020-01-25 Removed httpRoot from namespace to prevent proxy induced errors
     * @returns {string} Socket.IO namespace
     */
    _getIOnamespace() {

        let ioNamespace

        /** Try getting the namespace cookie. */
        ioNamespace = this.cookies['uibuilder-namespace']

        // if it wasn't available, try using the current url path
        if (ioNamespace === undefined || ioNamespace === '') {
            // split url path & eliminate any blank elements, and trailing or double slashes
            const u = window.location.pathname.split('/')
                .filter(function (t) { return t.trim() !== '' })

            /** since v2.0.5 Extra check for 0 length, Issue #73. since 2017-11-06 If the last element of the path is an .html file name, remove it */
            if (u.length > 0 && (u[u.length - 1].endsWith('.html'))) u.pop()

            // Get the last part of the url path, this MUST match the namespace in uibuilder
            ioNamespace = u.pop()

            log('trace', 'uibuilder.module.js:getIOnamespace', `Socket.IO namespace found via url path: ${ioNamespace}`)()
        } else {
            log('trace', 'uibuilder.module.js:getIOnamespace', `Socket.IO namespace found via cookie: ${ioNamespace}`)()
        }

        // Namespace HAS to start with a /
        ioNamespace = '/' + ioNamespace

        log('trace', 'uibuilder.module.js:getIOnamespace', `Final Socket.IO namespace: ${ioNamespace}`)()

        return ioNamespace
    } // --- End of set IO namespace --- //

    /** Function used to check whether Socket.IO is connected to the server, reconnect if not (recursive)
     * @param {number} [delay] Initial delay before checking (ms). Default=2000ms
     * @param {number} [factor] Multiplication factor for subsequent checks (delay*factor). Default=1.5
     * @param {number} [depth] Recursion depth
     * @returns {boolean|undefined} Whether or not Socket.IO is connected to uibuilder in Node-RED
     */
    _checkConnect(delay, factor, depth = 1) {
        if ( navigator.onLine === false ) return // Don't bother if we know we are offline

        if (!delay) delay = this.retryMs
        if (!factor) factor = this.retryFactor

        log('trace', 'Uib:checkConnect', `Checking connection. Connected: ${this._socket.connected}. Timer: ${this.#timerid}. Depth: ${depth}. Delay: ${delay}. Factor: ${factor}`, this._socket)()

        // If we are connected ...
        if (this._socket.connected === true) {
            // Clear the setTimeout
            if (this.#timerid) {
                window.clearTimeout(this.#timerid)
                this.#timerid = null
            }
            this.set('ioConnected', true)
            this.set('socketError', null)
            return true
        }

        // ... we aren't connected so:
        this.set('ioConnected', false)

        // we only want one running at a time
        if (this.#timerid) window.clearTimeout(this.#timerid)

        // Create the new timer
        this.#timerid = window.setTimeout(() => {
            log('warn', 'Uib:checkConnect:setTimeout', `Socket.IO reconnection attempt. Current delay: ${delay}. Depth: ${depth}`)()

            // this is necessary sometimes when the socket fails to connect on startup
            this._socket.close()

            // Try to reconnect
            this._socket.connect()

            // don't need to check whether we have connected as the timer will have been cleared if we have
            this.#timerid = null

            // @ts-ignore Create new timer for next time round with extended delay
            this._checkConnect(delay * factor, factor, depth++)
        }, delay)

        return false
    } // --- End of checkConnect Fn--- //

    // See message handling section for msg receipt handlers

    /** Setup Socket.io
     * since v2.0.0-beta2 Moved to a function and called by the user (uibuilder.start()) so that namespace & path can be passed manually if needed
     * @returns {boolean} Attaches socket.io manager to self._socket and updates self.ioNamespace & self.ioPath as needed
     */
    _ioSetup() {

        // Just a notification, actual load is done outside the class (see start of file)
        if (io === undefined) {
            log('error', 'Uib:ioSetup', 'Socket.IO client not loaded, Node-RED comms will not work')()
            return false
        }

        // If socket is already set up, close it and remove all of the listeners
        if (this._socket) {
            log('trace', 'Uib:ioSetup', 'Removing listeners in preparation for redoing Socket.IO connections')()
            if (this.#timerid) {
                window.clearTimeout(this.#timerid)
                this.#timerid = null
            }
            this._socket.close()
            this._socket.offAny()
            this._socket = undefined
            this.set('ioConnected', false)
        }

        // Update the URL path to make sure we have the right one
        this.socketOptions.path = this.ioPath

        //#region --- custom meta-data ---
        // Add the pageName
        this.socketOptions.auth.pageName = this.pageName
        // Add stable client id (static unless browser closed)
        this.socketOptions.auth.clientId = this.clientId
        this.socketOptions.transportOptions.polling.extraHeaders['x-clientid'] = `${Uib._meta.displayName}; ${Uib._meta.type}; ${Uib._meta.version}; ${this.clientId}`
        // Session tab id
        this.socketOptions.auth.tabId = this.tabId
        // How was the page last loaded?
        this.socketOptions.auth.lastNavType = this.lastNavType
        // How many times has the client (re)connected since page load
        this.socketOptions.auth.connectedNum = this.connectedNum
        //#endregion --- ---- ---

        // Create the socket - make sure client uses Socket.IO version from the uibuilder module (using path)
        log('trace', 'Uib:ioSetup', `About to create IO object. Transports: [${this.socketOptions.transports.join(', ')}]`)()
        this._socket = io(this.ioNamespace, this.socketOptions)

        /** When the socket is connected - set ioConnected flag and reset connect timer  */
        this._socket.on('connect', () => {

            this.set('connectedNum', this.connectedNum++)
            // How many times has the client (re)connected since page load
            this.socketOptions.auth.connectedNum = this.connectedNum
            // How was the page last loaded?
            this.socketOptions.auth.lastNavType = this.lastNavType
            // Session tab id
            this.socketOptions.auth.tabId = this.tabId
            this.socketOptions.auth.more = this.tabId

            log('info', 'Uib:ioSetup', `✅ SOCKET CONNECTED. Connection count: ${this.connectedNum}\nNamespace: ${this.ioNamespace}`)()
            this._dispatchCustomEvent('uibuilder:socket:connected', this.connectedNum)

            this._checkConnect() // resets any reconnection timers & sets connected flag

        }) // --- End of socket connection processing ---

        // RECEIVE a STANDARD, non-control msg from Node-RED server
        this._socket.on(this._ioChannels.server, this._stdMsgFromServer.bind(this))

        // RECEIVE a CONTROL msg from Node-RED server - see also sendCtrl()
        this._socket.on(this._ioChannels.control, this._ctrlMsgFromServer.bind(this))

        // When the socket is disconnected ..............
        this._socket.on('disconnect', (reason) => {
            // reason === 'io server disconnect' - redeploy of Node instance
            // reason === 'transport close' - Node-RED terminating
            // reason === 'ping timeout' - didn't receive a pong response?
            log('info', 'Uib:ioSetup:socket-disconnect', `⛔ Socket Disconnected. Reason: ${reason}`)()

            this._dispatchCustomEvent('uibuilder:socket:disconnected', reason)

            /** A workaround for SIO's failure to reconnect after a disconnection */
            this._checkConnect()
        }) // --- End of socket disconnect processing ---

        // Socket.io connection error - probably the wrong ioPath - or client is offline
        this._socket.on('connect_error', (err) => {
            if ( navigator.onLine === false ) return // Don't bother with an error if we know we are offline
            log('error', 'Uib:ioSetup:connect_error', `❌ Socket.IO Connect Error. Reason: ${err.message}`, err)()
            this.set('ioConnected', false)
            this.set('socketError', err)
            this._dispatchCustomEvent('uibuilder:socket:disconnected', err)
        }) // --- End of socket connect error processing ---

        // Socket.io error - from the server (socket.use middleware triggered an error response)
        this._socket.on('error', (err) => {
            log('error', 'Uib:ioSetup:error', `❌ Socket.IO Error. Reason: ${err.message}`, err)()
            this.set('ioConnected', false)
            this.set('socketError', err)
            this._dispatchCustomEvent('uibuilder:socket:disconnected', err)
        }) // --- End of socket error processing ---

        // Ensure we are connected, retry if not
        this._checkConnect()

        return true

        /* We really don't need these, just for interest
            self._socket.io.on('packet', function onPacket(data){
                // we get one of these for each REAL msg (not ping/pong)
                console.debug('PACKET', data)
            })
            self._socket.on('pong', function(latency) {
                console.debug('SOCKET PONG - Latency: ', latency)
                //console.dir(self._socket)
            }) // --- End of socket pong processing ---
            self._socket.io.on('packet', function(data){
                // We get one of these for actual messages, not ping/pong
                console.debug('PACKET', data)
            })
            self._socket.on('connect_timeout', function(timeout) {
                console.debug('SOCKET CONNECT TIMEOUT - Namespace: ' + ioNamespace + ', Timeout: ' + timeout)
            }) // --- End of socket connect timeout processing ---
            self._socket.on('reconnect', function(attemptNum) {
                console.debug('SOCKET RECONNECTED - Namespace: ' + ioNamespace + ', Attempt #: ' + attemptNum)
            }) // --- End of socket reconnect processing ---
            self._socket.on('reconnect_attempt', function(attemptNum) {
                console.debug('SOCKET RECONNECT ATTEMPT - Namespace: ' + ioNamespace + ', Attempt #: ' + attemptNum)
            }) // --- End of socket reconnect_attempt processing ---
            self._socket.on('reconnecting', function(attemptNum) {
                console.debug('SOCKET RECONNECTING - Namespace: ' + ioNamespace + ', Attempt #: ' + attemptNum)
            }) // --- End of socket reconnecting processing ---
            self._socket.on('reconnect_error', function(err) {
                console.debug('SOCKET RECONNECT ERROR - Namespace: ' + ioNamespace + ', Reason: ' + err.message)
                //console.dir(err)
            }) // --- End of socket reconnect_error processing ---
            self._socket.on('reconnect_failed', function() {
                console.debug('SOCKET RECONNECT FAILED - Namespace: ' + ioNamespace)
            }) // --- End of socket reconnect_failed processing ---
            self._socket.on('ping', function() {
                console.debug('SOCKET PING')
            }) // --- End of socket ping processing ---
            self._socket.on('pong', function(latency) {
                console.debug('SOCKET PONG - Latency: ', latency)
            }) // --- End of socket pong processing ---
            */
    } // ---- End of ioSetup ---- //

    //#endregion -------- ------------ -------- //

    //#region ------- Class construction & startup method -------- //

    constructor() {
        log('trace', 'Uib:constructor', 'Starting')()

        // Track whether the client is online or offline
        window.addEventListener('offline', (e) => {
            this.set('online', false)
            this.set('ioConnected', false)
            log('warn', 'Browser', 'DISCONNECTED from network')()
        })
        window.addEventListener('online', (e) => {
            this.set('online', true)
            log('warn', 'Browser', 'Reconnected to network')()
            this._checkConnect()
        })

        document.cookie.split(';').forEach((c) => {
            const splitC = c.split('=')
            this.cookies[splitC[0].trim()] = splitC[1]
        })

        /** Client ID set by uibuilder - lasts until browser profile is closed, applies to all tabs */
        this.set('clientId', this.cookies['uibuilder-client-id'])
        log('trace', 'Uib:constructor', 'Client ID: ', this.clientId)()

        /** Tab ID - lasts while the tab is open (even if reloaded)
         * WARNING: Duplicating a tab retains the same tabId
         */
        this.set('tabId', window.sessionStorage.getItem('tabId'))
        if (!this.tabId) {
            this.set('tabId', `t${Math.floor(Math.random() * 1000000)}`)
            window.sessionStorage.setItem('tabId', this.tabId)
        }

        // document.addEventListener('pagehide', (event) => {
        //     // console.log(`pagehide. From Cache?: ${event.persisted}`)
        //     navigator.sendBeacon('./_clientLog', `pagehide. From Cache?: ${event.persisted}`)
        // })
        // document.addEventListener('pageshow', (event) => {
        //     // console.log(`pageshow. From Cache?: ${event.persisted}`)
        //     navigator.sendBeacon('./_clientLog', `pageshow. From Cache?: ${event.persisted}`)
        // })
        document.addEventListener('load', () => {
            this.set('isVisible', true)
        })
        document.addEventListener('visibilitychange', () => {
            // hidden=unload, minimise. visible=un-minimise (not fired on load)
            this.set('isVisible', document.visibilityState === 'visible')
            this.sendCtrl({ uibuilderCtrl: 'visibility', isVisible: this.isVisible })
            // navigator.userActivation is experimental Chromium only
            // console.log('visibilitychange', ':', `Document Event: visibilitychange. Visibility State: ${document.visibilityState}. User Activity- Has:${navigator.userActivation.hasBeenActive}, Is:${navigator.userActivation.isActive}`)
            // navigator.sendBeacon('./_clientLog', `${(new Date()).toISOString()} Document Event: visibilitychange. Visibility State: ${document.visibilityState}. User Activity- Has:${navigator.userActivation.hasBeenActive}, Is:${navigator.userActivation.isActive}`)
        })

        // Set a listener to update showStatus table if it is active
        document.addEventListener('uibuilder:propertyChanged', (event) => {
            if (!this.#isShowStatus) return

            // @ts-ignore
            if (event.detail.prop in this.#showStatus) {
                // @ts-ignore
                document.querySelector(`td[data-vartype="${event.detail.prop}"]`).innerText = JSON.stringify(event.detail.value)
            }
        })

        this.set('ioNamespace', this._getIOnamespace())

        //#region - Try to make sure client uses Socket.IO client version from the uibuilder module (using cookie or path) @since v2.0.0 2019-02-24 allows for httpNodeRoot

        /** httpNodeRoot (to set path) */
        if ('uibuilder-webRoot' in this.cookies) {
            this.set('httpNodeRoot', this.cookies['uibuilder-webRoot'])
            log('trace', 'Uib:constructor', `httpNodeRoot set by cookie to "${this.httpNodeRoot}"`)()
        } else {
            // split current url path, eliminate any blank elements and trailing or double slashes
            const fullPath = window.location.pathname.split('/').filter(function (t) { return t.trim() !== '' })
            /** handle url includes file name - @since v2.0.5 Extra check for 0 length, Issue #73. */
            if (fullPath.length > 0 && fullPath[fullPath.length - 1].endsWith('.html')) fullPath.pop()
            fullPath.pop() // gives the last path section of the url
            this.set('httpNodeRoot', `/${fullPath.join('/')}`)
            log('trace', '[Uib:constructor]', `httpNodeRoot set by URL parsing to "${this.httpNodeRoot}". NOTE: This may fail for pages in sub-folders.`)()
        }
        this.set('ioPath', urlJoin(this.httpNodeRoot, Uib._meta.displayName, 'vendor', 'socket.io'))
        log('trace', 'Uib:constructor', `ioPath: "${this.ioPath}"`)()

        //#endregion

        // Work out pageName
        this.set('pageName', window.location.pathname.replace(`${this.ioNamespace}/`, ''))
        if ( this.pageName.endsWith('/') ) this.set('pageName', `${this.pageName}index.html`)
        if ( this.pageName === '' ) this.set('pageName', 'index.html')

        this._dispatchCustomEvent('uibuilder:constructorComplete')

        log('trace', 'Uib:constructor', 'Ending')()
    }

    /** Start up Socket.IO comms and listeners
     * This has to be done separately because if running from a web page in a sub-folder of src/dist, uibuilder cannot
     * necessarily work out the correct ioPath to use.
     * Also, if cookies aren't permitted in the browser, both ioPath and ioNamespace may need to be specified.
     * @param {object} [options] The start options object.
     * @returns {void}
     */
    start(options) {
        log('trace', 'Uib:start', 'Starting')()

        // Cancel the msg event handler if already present
        if ( this.#MsgHandler ) this.cancelChange('msg', this.#MsgHandler)

        if (this.started === true) {
            log('info', 'Uib:start', 'Start function already called. Resetting Socket.IO and msg handler.')()
        }

        log('log', 'Uib:start', 'Cookies: ', this.cookies, `\nClient ID: ${this.clientId}`)()
        log('trace', 'Uib:start', 'ioNamespace: ', this.ioNamespace, `\nioPath: ${this.ioPath}`)()

        // Handle options
        if (options) {
            if (options.ioNamespace !== undefined && options.ioNamespace !== null && options.ioNamespace !== '') this.set('ioNamespace', options.ioNamespace)
            if (options.ioPath !== undefined && options.ioPath !== null && options.ioPath !== '') this.set('ioPath', options.ioPath)
            // See below for handling of options.loadStylesheet
        }

        // Do we need to load styles?
        if ( document.styleSheets.length >= 1 || (document.styleSheets.length === 1 && document.styleSheets[0].cssRules.length === 0) ) {
            log('info', 'Uib:start', 'Styles already loaded so not loading uibuilder default styles.')()
        } else {
            if (options && options.loadStylesheet === false) log('info', 'Uib:start', 'No styles loaded & options.loadStylesheet === false.')()
            else {
                log('info', 'Uib:start', 'No styles loaded, loading uibuilder default styles.')()
                this.loadStyleSrc(`${this.httpNodeRoot}/uibuilder/uib-brand.css`)
            }
        }

        /** Handle specialist messages like reload and _ui -> Moved to _msgRcvdEvents */

        // Track last browser navigation type: navigate, reload, back_forward, prerender
        const [entry] = performance.getEntriesByType('navigation')
        // @ts-ignore
        this.set('lastNavType', entry.type)

        // Start up (or restart) Socket.IO connections and listeners. Returns false if io not found
        this.set('started', this._ioSetup())

        if ( this.started === true ) {
            log('trace', 'Uib:start', 'Start completed. Socket.IO client library loaded.')()
        } else {
            log('error', 'Uib:start', 'Start completed. ERROR: Socket.IO client library NOT LOADED.')()
        }

        // Check if Vue is present (used for dynamic UI processing)
        if (window['Vue']) {
            this.set('isVue', true)
            try {
                this.set('vueVersion', window['Vue'].version)
            } catch (e) { }
        }

        // Set up msg listener for the optional showMsg
        this.onChange('msg', (msg) => {
            if (this.#isShowMsg === true) {
                const eMsg = document.getElementById('uib_last_msg')
                if (eMsg) eMsg.innerHTML = this.syntaxHighlight(msg)
            }
        })

        this._dispatchCustomEvent('uibuilder:startComplete')
    }

    //#endregion -------- ------------ -------- //

} // ==== End of Class Uib

//#region --- Wrap up - get things started ---

// Create an instance (we will only ever want one)
const uibuilder = new Uib()

// Assign reference to the instance to the global `window` object
// Only useful if loading via <script> tag - prefer loading via `import uibuilder from ...`
if (!window['uibuilder']) {
    window['uibuilder'] = uibuilder
} else {
    log('error', 'uibuilder.module.js', 'uibuilder already assigned to window. Have you tried to load it more than once?')
}

// Assign `$` to global window object unless it is already in use.
// Note that this is also available as `uibuilder.$`.
if (!window['$']) {
    /** @type {HTMLElement} */
    window['$'] = window['uibuilder'].$ // document.querySelector.bind(document)
} else {
    log('warn', 'uibuilder.module.js', 'Cannot allocate the global `$`, it is already in use. Use `uibuilder.$` instead.')
}

// Can import as `import uibuilder from ...` OR `import {uibuilder} from ...`
export { uibuilder }
export default uibuilder

// Attempt to run start fn
uibuilder.start()

//#endregion --- Wrap up ---

// EOF<|MERGE_RESOLUTION|>--- conflicted
+++ resolved
@@ -62,11 +62,7 @@
 // if (!io) log('error', 'uibuilder.module.js', 'Socket.IO client failed to load')()
 //#endregion -------- -------- -------- //
 
-<<<<<<< HEAD
 const version = '6.4.0-mod'
-=======
-const version = '6.3.1-mod'
->>>>>>> a860ef5c
 
 // TODO Add option to allow log events to be sent back to Node-RED as uib ctrl msgs
 //#region --- Module-level utility functions --- //
