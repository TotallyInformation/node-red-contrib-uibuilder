---
typora-root-url: docs/images
created: 2017-04-18 16:53:00
updated: 2024-01-01 17:32:06
---

# Changelog

Please see the documentation for archived changelogs - a new archive is produced for each major version. Check the [roadmap](./docs/roadmap.md) for future developments.

## To Do

* [ ] Add to uib-save example: topic example.

* `uibrouter`

  * [x] If route.src not set, try to use `#${route.id}` - for internal routes only. In keeping with title and description.
  * [x] Add explicit defaults for `templateLoadAll` (false), & `hide` (false).
  * [x] Finish `templateLoadAll`=true processing.

  * [ ] [started] Add `templateUnload` flag (default=true) that unloads external templates after use. Allows for massive template collections for things like WIKI's. Also allows for external changes to templates.

  * [ ] Add `defaultRouteOnLoad` flag (default=false) to allow for dynamically added routes to have been pre-selected on page load.
  * [ ] Update documentation:
    * [ ] `templateUnload` and `templateLoadAll` flags.
    * [ ] Remove doc for `unload` flag.
    * [ ] Document the `unloadTemplate` and `deleteTemplates` methods.
    * [ ] Make [this](https://discourse.nodered.org/t/urgent-regression/84197/15) and [this](https://discourse.nodered.org/t/uibuilder-front-end-routing-example/83319/9?u=totallyinformation) into some use-cases.
  * [ ] Enforce only 1 instance of a router on page (would need to change how uib vars work otherwise).
  * [ ] Update router example (code changes).

  * If uibuilder:
    * [x] add reference to router to a managed uibuilder var. Allowing the uibuilder client library to detect its use and add automation.
    * [ ] add remote command listener to enable Node-RED to control the route.

## Issues

<<<<<<< HEAD
* [ ] `uib-save` - list of available uibuilder nodes is not sorted?
* [ ] `uibuilder` file Editor - sometimes on file change, we get:
  Uncaught Error: Illegal value for lineNumber
  Error: Illegal value for lineNumber
      at e.getLineMaxColumn (editor.js:5:1743420)
      at zo.getViewLineMaxColumn (editor.js:5:1161732)
      at Go.getViewLineMaxColumn (editor.js:5:1174931)
      at es.getLineMaxColumn (editor.js:5:1196932)
      at new yn (editor.js:5:1096427)
      at In._actualRender (editor.js:5:1110215)
      at editor.js:5:1109784
      at editor.js:5:1109747
      at In._renderNow (editor.js:5:1109773)
      at In._flushAccumulatedAndRenderNow (editor.js:5:1107153)
      at In._onRenderScheduled (editor.js:5:1109678)
      at y.execute (editor.js:2:180485)
      at o (editor.js:2:181412)
      at editor.js:5:161683


=======
>>>>>>> c54af777
### "Outdated" dependencies

Unfortunately, for various reasons, some of the package dependencies that UIBUILDER relies on cannot be updated to their latest versions. These are documented, with the reason, here.

* `execa` - restricted to v5. Author sindresorhus decided that everyone HAS to use ESM even though his packages are widely used and he must know that it is often impossible to move from CommonJS without a complete rewrite. Node-RED is so complex, when would that be possible? Very annoying.
* `jsdom` - restricted to v21. Later versions require node.js >v14 but Node-RED is still baselined at v14. Requires update to Node-RED to release this.
* `nanoid` - restricted to v3. Another annoying sindresorhus node.

These are only used for developing UIBUILDER so somwhat less critical.

* `@types/node` - restricted to v14 to match Node-RED's current baseline.
* ~~`gulp-debug` - restricted to v4. Another annoying sindresorhus node.~~ Removed in v6.8

I will be trying to eliminate packages that have enforced structural changes. The author's arrogance is palpable.

## Ideas

### `uibrouter`

* Consider allowing a route to have a set display parent. That might allow specific routes to be loaded to a different on-page location than the default. This would enable things like menu's to be routes themselves.
* If uibuilder, send uibuilder control messages back to Node-RED on route changes (including initial load - or build that into uibuilder's standard control msg). Might need an adjustment to be able to differentiate between initial and subsequent changes. Add cache replay property.

### `uib-cache` node

  * Add cache replay filtering. Option flags need adding for control. Filter by:
    * `routeId`
    * `clientId`
    * `pageName`

### Other

* gauge tiles - web component or new element? [ref](https://discourse.nodered.org/t/dashboard-2-beta-development/83550/133?u=totallyinformation)



------------

## [Unreleased](https://github.com/TotallyInformation/node-red-contrib-uibuilder/compare/v6.8.2...main)

<!-- Nothing currently. -->

### 📌 Highlights

### `uibrouter` library

Note that, while it has various uibuilder integrations and is only currently published with UIBUILDER, the router library is not dependent on uibuilder and could be used separately if you like. Might be especially useful for Dashboard or http-in/-out flows.

* **FIXED** Default route was always being set on load. Now correctly takes the current URL hash into account first.
* **FIXED** Routes loaded via script, if pre-selected on page load (e.g. in URL hash), were crashing. Now will automatically revert to the default route and just print an error to the console.
* **NEW** If using uibuilder, added a new uibuilder managed variable `uibrouterinstance` which has a reference to the router instance. Will alow the uibuilder client library to auto-update things & will allow easier remote control from Node-RED.

## [v6.8.2](https://github.com/TotallyInformation/node-red-contrib-uibuilder/compare/v6.8.1...v6.8.2)

### `uibrouter` library

* **FIXED** Default route was always being set on load. Now correctly takes the current URL hash into account first.
* **FIXED** Routes loaded via script, if pre-selected on page load (e.g. in URL hash), were crashing. Now will automatically revert to the default route and just print an error to the console.
* **FIXED** On start, hash change event could be fired twice. Now does the initial route before setting up the hash change listener.

### `uib-save` node

* **FIXED** After import/paste, impossible to set a selected uibuilder node reference. Due to a timing issue in how Node-RED reports on nodes added to the flows on Editor page load. Now pre-populate the list of in-editor uibuilder nodes with deployed uibuilder nodes.
* **FIXED** Correctly change saved URL if a uibuilder node changes it. In this case, the save node knows the id of its linked uibuilder node but not the name so we change the name and mark the save node as needing re-deployment.
* **FIXED** In the Editor, the list of available uibuilder nodes to choose from was not sorted. Now sorted for ease of access.
* **FIXED** After a paste/import, when the url changes, reset the `addType` flag to stop chkUrl re-blanking it by adding `if (node.addType === 'paste/import') node.addType = 'load'` (in `oneditchange`)

### `ti-common.js` Editor support library

* **IMPROVED** Due to a timing issue in how Node-RED reports on nodes added to the flows on Editor page load, the in-editor list of uibuilder node was not built soon enough for use. Now pre-populates the list of in-editor uibuilder nodes with deployed uibuilder nodes. (Only if the in-editor list has zero entries).

## [v6.8.1](https://github.com/TotallyInformation/node-red-contrib-uibuilder/compare/v6.8.0...v6.8.1)

* **FIXED** Regression caused by "fix" for users deploying with an invalid URL. `uibuilder` node's editor and runtime code updated.
* **FIXED** Regression caused by over-optimising references to the TI event library which stopped msgs with an originator from getting back to the relavent `uib-sender` node. `libs/socket.js` updated.
* Version numbers bumped to match release.



## [v6.8.0](https://github.com/TotallyInformation/node-red-contrib-uibuilder/compare/v6.7.0...v6.8.0)

### 📌 Highlights

* The `<uib-var>` HTML component gets

  * **This is BIG!** - A `topic` attribute (use instead of the `variable` attribute) that automatically watches for messages from Node-RED matching the topic and outputs the payload onto the page. This becomes the _easiest_ way to automatically update the page! It is similar to mustache tags (`{{varname}}`) in frameworks but has the advantage that it is 100% vanilla standard HTML.

  * A `filter` attribute that can be used along-side `variable` or `topic` or on its own. The attribute receives the name of a function to run whenever the source data changes. Use for formatting output. A new function `uibuilder.formatNumber` has been added that is compatible, it outputs a formatted version of an input number according to the locale and number of decimal places specified. `<uib-var topic="mytopic" filter="uibuilder.formatNumber(2, 'de-DE')">[...]</uib-var>`. You can, of course, create your own filter functions.
  
  * Access to your `./index.css` style sheet file. This lets output be styled like the rest of your page.

* The `uibrouter` library gets some serious updates in this version. Including:

  * Automatic menu updates (to highlight the current route). Just make sure to use list items (li) for menu items and give them a `data-route="routerid"` attribute (where `routeid` is the actual route id). The `currentRoute` class & `aria-current="page"` attribute are both added to entries matching the current route.
  * Route definitions now support `title` & `description` properties.
  * New uibuilder variables to use with `<uib-var>` to show titles and descriptions that update automatically.
  * A fix for a missing default route - the first defined route is used in this case.
  * Other small bug fixes and improvements to the logic.

* The client library gets

  * Connected to a new "global" socket.io "room" allowing uibuilder connected pages to talk to each other. Note that this is still very basic, only the receiver is in place as yet. There is no function to do a global send.
  * New functions `joinRoom(room)`, `leaveRoom(room)`, `sendRoom(room, msg)` - to interact with arbitrary communication "rooms". Not fully working yet but will eventually allow any uibuilder connect node or client to communicate with 1 or many other connected nodes/clients.
  * A new `navigate` function and command. Triggers a page change or a route change either from front-end JavaScript or via a command message in Node-RED. Put a client into Kiosk mode and rotate pages or route displays all from Node-RED!
  * A new `scrollTo` function and command. Scrolls the visible page to a specific location either from front-end JavaScript or via a command message in Node-RED.
  * New UI functions `addClass(classNames, el)` and `removeClass(classNames, el)` to make class handling easier.
  * New `connect()` and `disconnect()` functions to manually connect/disconnect the Socket.IO connections.

* The importable example flows have been re-organised for easier access. Some new examples added: "Text Update - Different Methods", "FE Router Test"

* No-code and low-code features now all allow more flexible class handling (add, remove, and replace using lists). HTML element data outputs also now return an array of class names, not just a combined string.
* Front-end commands issued from Node-RED can now take a `quiet` option set to `true` to prevent the return message. e.g. `{"_uib": {"command":"navigate","prop":"#newroute","quiet":true}}`
* Front-end developers now have full access to the `ui.js` library via the `$ui` global.

### `uibuilder` node

* **FIXED** Previously, if an editor deployed a uibuilder node with an invalid URL, the node configuration & setup still happened which lead to odd results. Now a missing or invalid URL results in a logged error and the node is not configured. [ref](https://discourse.nodered.org/t/uibuilder-new-release-v6-7-new-front-end-router-improvements-to-uib-html-uib-save-and-more/83106/4)

### `uib-cache` node

* **FIXED** - bug introduced by last version's correction of `connections` count meant that "Only replay cache when client is really new" option resulted in the cache never being sent.
* Re-worked node's html into latest format with JS in separate resources file.

### `uib-html` node

* Downgrade `jsdom` version to 21.* as that is the last version that supports Node.js v14.

### `uib-save` node

* **FIXED** - usePageName logic.
* **FIXED** - import - initial deployment does not connect to node - need to clear the entry & mark as invalid. Also, no url = invalid
* URL (uibuilder instance) drop-down list is now sorted
* On copy/paste or import, link to uibuilder node is now cleared.

### `uib-tag` node

* **FIXED** - Allow blanks in some typed input fields.

### `uib-update` node

* **FIXED** - Allow blanks in some typed input fields.

### Client library

* **FIXES**

  * Some reported client data was incorrect. Notably the `connections`, and `lastNavType` properties. The `connections` property has now been corrected. The `lastNavType`, I now realise will never be correctly updated by the client and therefore it has been removed. Fixing these has also resulted in some simplification of the client code.

* **NEW** - `$ui` is a new global created by the library which gives full access to the `ui.js` library, that library presents an instance of the `Ui` class. So typing `$ui.version` in the browser dev console will return the current version of the ui library. Also available as `uibuilder.$ui` just in case `$ui` was already taken when the uibuilder library is loaded.

* **NEW** managed variable `globalMsg` - contains the last message received over the global socket. The global socket allows uibuilder connected pages to talk to each other.

* **NEW Functions that have Node-RED remote commands**

  * `navigate(url)` - Load a new web page or change routes. Can be triggered from Node-RED with msg `{"_uib": {"command":"navigate","prop":"#newroute"}}`. See [Client Functions (navigate) in the docs](client-docs/functions#navigate) for details. URL's can be full, relative (to the current page) or routing (hashes). Obviously, can be called in front-end JavaScript as well as `uibuilder.navigate('./page2.html')` etc.

  * `scrollTo(cssSelector)` - Scroll visible page to an element based on a CSS Selector. See [Client Functions (scrollTo) in the docs](client-docs/functions#scrollTo) for details. `top`, `start`, `bottom`, `end` can be used as shortcuts for the top/bottom of the page. An optional 2nd parameter gives more control.

* **NEW Functions (without Node-RED remote commands)**

  * `connect()`, `disconnect()` - These manually connect and disconnect the Socket.IO communications between the browser and Node-RED.

  * `formatNumber(value, decimalPlaces, intl, opts)` - Compatible with the `<uib-var>` component's `filter` attribute. Uses the JavaScript standard INTL library to allow locale-based formatting.
  
  * `keepHashFromUrl()` - Returns the route id from the URL.
  * `joinRoom(room)`, `leaveRoom(room)`, `sendRoom(room, msg)` - allows clients to join/leave/message any arbitrary room

* **NEW ui functions** - `addClass(classNames, el)`, `removeClass(classNames, el)` - see `ui.js` below for details.

* **NEW** - the client has some early code for dealing with Socket.IO "rooms". These are really a SIO server function but some methods updated to take them into account.
* **NEW** - the client now subscribes to a new "global" socket.io channel. This allows clients to talk to each other
* Added `quiet` property to remote command processing. Set `msg._uib.quiet` to `true` to stop the library returning a message to Node-RED on completion of the command.
* When using `uiGet` or `nodeGet` functions/commands, if class attribute is present, an additional `classes` property is returned which is an array of the class names.
* Moved  `$` and `$$` functions to `ui.js` library. This library references them. So no change to usage.

* **DEPRECATED Function** - `elementIsVisible` - Was not working correctly and a fix is complex. Will revisit in the future. Let me know if you need this function. This would normally be a breaking change but the function is still there - it returns a console msg and a node-red msg still - and as it wasn't working, I doubt anyone has used it.


### `uibrouter` library

* **FIXED** [Issue #232](https://github.com/TotallyInformation/node-red-contrib-uibuilder/issues/232) - Ensure origin script is removed after re-applying to ensure only 1 instance shows instead of 2.
* **FIXED** - If no routerConfig.defaultRoute set, now uses the first (zeroth) defined route.
* Version bumped to v1.0.1
* **NEW** - Route definitions now support `title` & `description` properties.
* **NEW** uibuilder managed variables added to make it easier to use with `<uib-var>`. [`uibrouter_CurrentRoute`, `uibrouter_CurrentTitle`, `uibrouter_CurrentDescription`, `uibrouter_CurrentDetails`]. These are automatically updated whenever a route change occurs.
* **NEW** - `routeIds` variable is a JavaScript `Set` containing the list of unique route IDs.
* **NEW Functions** - `routeTitle`, `routeDescription` - return the current route's title and description properties if set or the ID if not.
* **NEW Function** - `currentRoute` - returns the current routes configuration object.
* **NEW Function** - `setCurrentMenuItems` - Updates any on-page elements matching the selector `li[data-route]` such that any having a data-route attribute matching the current route id have the `currentRoute` class & `aria-current="page"` attribute added. It is removed from all other matches. This makes it very easy to highlight the current route in any on-page menu's.

### `uib-var` custom web component

* **NEW**: Added `topic` attribute - auto-monitors for messages from Node-RED with the given topic. `msg.payload` contains the value to show. Applies filter if present. Just send a msg from Node-RED with the appropriate topic and the display will automatically update! (requires UIBUILDER)
* **NEW**: Added filter attribute. A filter is a JavaScript function accessible from `window` global or `uibuilder` contexts. The filter is applied to the variable value before display. Can now supply ONLY the `filter` attribute (without `variable` or `topic`). This allows arbitrarily complex processing.
* Auto load `./index.css` instead of `../uibuilder/uib-brand.min.css` - enables your own custom styling to be used. Not dependent on UIBUILDER, simply serve `index.css` from the same location as your main page.
* When using UIBUILDER, the resulting HTML output is sanitised if you have the DOMPurify library loaded. If the output is a JavaScript object, it will be highlighted using uibuilder's standard JSON highlighter.
* Improved error handling, especially for the `filter` attribute and its processing.

### `ui.js` low-code->HTML hydration library

* **NEW functions** - `addClass(classNames, el)`, `removeClass(classNames, el)` - Add/remove classes individually. `classNames` can be a single class name, or an array of class names. For `removeClass`, an empty string, null or undefined can be used to remove all classes (removes the class attribute).
* When using `uiGet` or `nodeGet` functions/commands, if class attribute is present, an additional `classes` property is returned which is an array of the class names.
* Improved separation between `payload` and `content` in "alert" and "notify" methods.

* Allowed low-code `attributes` property to be an array when specifying classes to apply. All classes in the array will be applied.
* Moved `$` and `$$` functions to this library from uibuilder.

### `uib-brand.css`

* `body` left/right margins are now set by a CSS var `--base-margin` so they can be adjusted more easily.
* Added new variable `--emoji-fonts`. Use as `font-family: var(--emoji-fonts);` for better emoji's. Used by custom bullets below.
* Added `li.check` (AKA `li.completed`), `li.uncheck` (AKA `li.unstarted`), and `li.started` classes which change list bullets to ✅, ❌, and ✔️ respectively.
* Added `ui.checklist` with `--base-margin` left/right margins and a little more space for the check bullets.
* Added basic nav menu formatting using `nav` tag. Including basic horizontal menu (`nav.horizontal` class) formatting. Assumes list embedded in a nav tag and that the list has correct aria roles set.

### Examples (import flows from Node-RED library)

* Re-organised & renamed examples now there are more of them.
* **NEW** - "Text Update - Different Methods" example
* **NEW** - "FE Router Test" example

### Documentation

* Heading levels 3+ have been made lighter to better differentiate them visually.
* The front-end client functions page now has an alphabetical list of functions.
* Improved low-code documentation for the `notify` and `alert` methods.
* Restructured config files for better future updates. Fixed some niggles.

### Other

* **FIXED** uibuilder's instance debug page was not working. Now fixed.
* The list of all uibuilder apps available at `/uibuilder/apps` is now sorted by URL. Don't forget that it also uses the description fields of each uibuilder node.
* More work done to move all filing system access into the single `libs/fs.js` library.
* Usual ongoing work to tidy, clarify and simplify code & eliminate any small issues.
* All nodes now have an Editor property `addType` which is set to 1 of 'load', 'new', or 'paste/import'. Allowing processing to differentiate between different circumstances that add nodes to the flow.

## [v6.7.0](https://github.com/TotallyInformation/node-red-contrib-uibuilder/compare/v6.6.0...v6.7.0)

### Highlights

* The new front-end routing library is available. Easy to use, robust and reasonably comprehensive. It is not dependent on uibuilder but offered with it to enable Single-Page Apps (SPA's) to be easily created with uibuilder.
* The `uib-html` node now allows an HTML string wrapper. This defaults to uibuilder's default "Blank" template HTML or can be overridden using `msg.template`. This lets you create a fully working page from no-code and low-code configurations that can be fed direct to `uib-save` or used in Dashboard or with http-in/-out nodes. Or indeed with external web server tools.
* A new method of easily getting dynamic updates onto the web page has been added, the `<uib-var>` tag.

### New client library - uibrouter - front-end routing library

A complete, standalone library for doing front-end routing with both internal and external templates. Lightweight and simple to use. See the [documentation](docs/client-docs/fe-router.md) for details.

### New client custom web component `<uib-var>`

The `<uib-var>` tag provides an easy way to get dynamically updated content into your web page. See the examples library and the documentation for more details. In this release, allows the specifying of a managed uibuilder variable which will be inserted into the page and automatically updated whenever the variable updates. This is similar to mustache tags in many front-end frameworks (`{{myvar}}`) but, unlike those frameworks, is totally vanilla, standards-based. Expect further improvements in future releases.

### `uib-html` improvements

* The `uib-html` node now accepts a `msg.template` property which, if provided, MUST contain a valid HTML page template.

  This allows you to grab an existing page using the `htmlSend` command, add new elements/updates and save it back to a uibuilder instance either as the default page or another page, for example, using the `uib-save` node. Overwriting a page is a way of ensuring that new accesses get a known page with structure and potentially data.

  You can, of course, use this node to produce HTML for use outside of UIBUILDER. For example, use uib-element/uib-update, add a template and use this node to create a complete web page for use with http-in/-out, a static website or some other web service.

  You probably don't need/want the template if outputting for the Node-RED Dashboard `ui_template` node.

### `uib-save` improvements

* The reload client flag now actually works.
* The new "Use pageName" flag allows you to save to the uibuilder node's live folder using the page name returned from the front-end or manually set in `msg._ui.pageName` or `msg.uib.pageName`. This makes it easier to save an updated page via the `htmlSend` command (either from Node-RED or from front-end code). See the example flow to see how this works. It means that you don't need to know the folder or the pageName at all.
* The filename can include folders (use `/` as separator) and missing folders will be created automatically if the "Create Folder" flag is set. Note that you cannot have any `..` in the filename, this is to prevent escaping from the instance root folder and causing mayhem elsewhere. By default, new folders cannot be created (this is a safety feature), select the "Create Folder?" flag to allow creation.
* The Editor js has been moved out of the html file and put into `resources/uib-save.js`. It is loaded by the html file in a link. This makes development a lot easier. The code also references `resources/ti-common.js` to ensure consistency.

### `uib-tag` improvements

* **FIXED** - Tag name input would only accept string. Now correctly processes other types.

### Client library improvements

* **FIXED** Client `htmlSend`, when called as a Node-RED command, was returning 2 messages. Now returns the HTML string and sends it to Node-RED directly only if the new 2nd argument is TRUE (the default so that direct calls will still work without changes).
* **FIXED** `eventSend` when attached to a change event returns the `value` property that all `input` tags have - except when they don't! When input is used as a checkbox, it has a `checked` property instead. Function changed to return the checked value if it exists (`true` or `false`), the value property otherwise.
* **NEW function and command** `watchUrlHash` - Toggle (or manually set on/off) sending URL Hash changes back to Node-RED in a standard msg.
* **NEW watched variable** `urlHash` Set on load and updated as it changes. URL Hashes are used by front-end routing for Single-Page-Apps (SPA's). They do not reload the page.
* **New utility function** `truthy` Takes a truthy/falsy input (e.g. text, number, boolean) and returns true or false (boolean). If input is neither truthy or falsy, can take a 2nd parameter which is the default return.
* Function added to watch for url hash changes.

### `uibuilder` node improvements

* `uibuilder` - Reduce code complexity by moving more fs actions out into `libs/fs.js`.
* Some common Node-RED Editor code and styles moved to common libraries (`resources/ti-common.js` & `resources/ti-common.css`) loaded as resources. Making the editor code smaller and more consistent.

#### Editor panel improvements

* Major rework of tracking node instances. Custom events are now fired: 'uibuilder:node-added', 'uibuilder:node-changed', 'uibuilder:node-deleted'. With the node in question passed as data in the event. For added nodes, an extra property `addType` is added to the node object and set to either "load" (fired when the Editor is loaded which adds all nodes), "new" (when a brand new instance is added, eg from the palette), or "paste/import". The tracking code is also now only ever instanciated once when the Editor is loaded.
* Better and more consistent removal of URL setting when pasting or importing existing uibuilder nodes.
* The Editor js has been moved out of the html file and put into `resources/uibuilder.js`. It is loaded by the html file in a link. This makes development a lot easier. The code also references `resources/ti-common.js` to ensure consistency.
* Improved debug information. Debug output to Editor page console is automatic if environment variable NODE_ENV is set to 'dev' or 'development' (it used to be if running on localhost). Otherwise can be turned on by manually issueing `uibuilder.debug = true` on the browser console on the Editor page.

### Examples

* `uib-save` and `uib-html` example flows added.
* `uib-var-web-component` example flow added. Contains several examples of showing uibuilder managed variables dynamically in your HTML code. Including several no-code examples.
* `uib-tag` example flow added.

### Other improvements

* **NEW node Library** `libs/lowcode.js` - The beginnings of moving the zero- to low-code element translations (e.g. uib-element, uib-update and uib-tag) to their own library. With the possibility of eventually making that library available as a stand-alone front-end library as well. Not yet in use.
* `libs/fs.js` - More replacements towards removing dependency on fs-extra. More move of filing system actions out of other nodes and libraries.
* **NEW utility function** `getSource(propName, node, msg, RED, src, srcType)` in `libs/uiblib.js` - this is an ASYNC function that returns a promise. It is a standardised way of getting the current value from a Node-RED Typed Input field.
* Enhanced tooltips not applied to the Monaco/Ace edit panel.




## [v6.6.0](https://github.com/TotallyInformation/node-red-contrib-uibuilder/compare/v6.5.0...v6.6.0)

### Highlights

* A new "Quick Start" example in the node-red import library. Simple flow to get going quickly.
* New node `uib-html` - hydrates low-code JSON (e.g. `msg._ui`) to full HTML in Node-RED just like the client library does in the browser. Lets you use UIBUILDER's low-code config style for things other than just UIBUILDER, for example http-in/-out and Dashboard. Note that the `ui.js` library is also available stand alone, you can use it in your own projects in and out of Node-RED.
* New node `uib-save` - saves a file to a uibuilder instance folder. For example, grab the latest HTML using the `htmlSend` command and replace the existing `src/index.html` file after dynamic updates. Or use the `uib-html` node to hydrate low-code JSON config into HTML and save to the index.html or a new file. Or perhaps use to save an image or data obtained from MQTT or a REST API.
* New custom HTML tag `<uib-var variable="myvar"></uib-var>` shows and dynamically updates a uibuilder managed variable. Use the uibuilder set command to create or update the variable. You can use the new `getManagedVarList` command to see all managed variables.
* New `uib-element` element type `markdown`. This is similar to the `html` type but takes markdown (CommonMark) as input. Requires loading the Markdown-IT library.
* A bunch of new client library functions (see details below) making hard things easy.
* Some simple branding changes. "uibuilder" is now "UIBUILDER" with colouring where feasible. The UIBUILDER icon is now a much lighter blue. There is also a new 3d logo kindly produced by forum member Marcus Davies.
* Lots of documentation updates and improvements.

### **NEW NODE** - `uib-html` - Hydrates `msg._ui` configurations into HTML

Takes a `msg._ui` input such as those produced by the uibuilder zero-code nodes (`uib-element`, `uib-tag`, `uib-update`) and "hydrates" that config UI description into HTML.

Uses the same code as the client library. Outputs HTML on `msg.payload`, removes the input `msg._ui`.
<!-- Optionally, can add one of the uibuilder templates as a wrapper to the input payload HTML or wrap in a non-uibuilder template -->

#### Current Limitations

* Uses the widely used [`jsdom` library](https://www.npmjs.com/package/jsdom) to do all the heavy lifting. This library is used by many existing tools and implements virtually all of the DOM v4 spec. However, there will always be a few things that can't be done in a virtual DOM outside the browser. Check the JSDOM library documentation and WIKI for any current limitations.
* Some things such as the dynamic client commands (reload, toggle visible msgs, ... ) don't make sense in this context. They will either produce an error or will be ignored. Occasionally, they might produce some unexpected output.
* Testing is currently very limited. Please report any errors.

#### Why?

- Learn how to write your own HTML
- Output to a uibuilder node to save processing the _ui data in the front-end
- Output to a uibuilder server folder for use in your app as a static load (or occasionally changing load)
- Output to a file for use in an external (to Node-RED) static web server/service
- Output to an `http-out` node as a response to a request
- Output to a `ui_template` node for incorporation in Dashboard UI's

### **NEW NODE** `uib-save` - Save a file to a UIBUILDER instance folder

Makes it easy to output files to the folder structure of a uibuilder node.

This can be used for all manner of things.

* Use with the `uib-html` node to make a permanent copy of some zero-/low-code output.
* Use with the `htmlSend()` front-end function (`htmlSend` `_uib` cmd from Node-RED) to get a copy of the current state of the UI and save it back to the page file for future use.
* Use with HTML like `<input type="file" onchange="upload(this.files)" multiple />` to get one or more files from the user (e.g. images or anything else to save) and save the file.

Obviously, this means that all input must be carefully checked for safety.

Why might you use this node?

- Save `msg._ui` configuration data to a static JSON which can then be used to load an entire UI on page load.
- Save/update files that are automatically available via the uibuilder web. For example a static web page that is perhaps updated periodically. This could also work with data, JavaScript, CSS, etc. In fact anything that can be serialised or that is already a string.
- Use with the `uib-html` node to save static HTML files built via `uib-element` or some other flow that outputs `msg._ui` configurations.

### Improvements to the client library

- **NEW Feature** A new built-in web component `uib-var`, used as `<uib-var variable="uibVarName"></uib-var>`.
  
  Displays the value of the given variable name in your web page and dynamically updates as long as it is changed using `uibuilder.set()`. (or from Node-RED using the appropriate uib set command). The tag inserts the variable value as inline text. Class and Style attributes can be added as for any other HTML.

  Two other attributes are available on the component tag:
  
  - `undefined`: If present or set to `on`, or `true`, the component will show even if the variable is undefined. If not present or set to anything else, an undefined variable will be blank.
  - `report` If present or set to `on`, or `true`, the component will return a standard message back to Node-RED when the variable changes value.

  This works with Markdown as well and even works if DOMPurify is loaded as overrides to its filters are provided.

  There is no need to load the component, that is done automatically in the uibuilder client library.

  Examples: `<p>UIBUILDER client library version "<uib-var variable="version"></uib-var>"</p>` or `<p>Last msg received: "<uib-var variable="msg"></uib-var>"</p>`

* **NEW Function** `uibuilder.copyToClipboard(uibVarName)` - passed a UIBUILDER variable, will copy the contents to the clipboard (stringifying it first). Can't be used from the browser dev console due to restrictions in the browser. Use as `onclick` function on buttons. Similarly, cannot be called as a remote command.
* **NEW Function** `uibuilder.elementIsVisible(cssSelector, stop = false, threshold = 0.1)` - Sends a msg back to Node-RED when the selected element goes in and out of visibility within the browser. Sadly, browser restrictions prevent this from being called as a remote command.
* **NEW Function** `uibuilder.elementExists(cssSelector, msg = true)` - Returns `true` if the selected element exists on the page, false otherwise. Sends a msg back to Node-RED unless suppressed. Also available as a remote command.
* **NEW Function** `uibuilder.convertMarkdown(mdText)` - Returns an HTML string converted from the Markdown input text. Only if the Markdown-IT library is loaded, otherwise returns the input.
* **NEW Function** `uibuilder.sanitiseHTML(htmlText)` - Returns a safe, sanitised HTML string IF the DOMPurify library is loaded. Otherwise returns the input.
* **NEW Function** `uibuilder.getManagedVarList()` - Returns an object listing all managed variables.
  
  These are variables that have been set using `uibuilder.set()` or the equivalent command from Node-RED (or internally by the client library) and that can therefore be watched for changes using `uibuilder.onChange()`.

  Can be called from Node-RED as a command as well.

* **NEW Function** `uibuilder.getWatchedVars()` - Returns an array of watched client variables.

  These are variables that have been set using `uibuilder.set()` or the equivalent command from Node-RED (or internally by the client library) and that have an active `uibuilder.onChange()`.

  Can be called from Node-RED as a command as well.

* **NEW** "Maskable" icons added and available in the front end at the URL `./images/maskable_icon_x512.png` where `xNNN` is one of `x48`, `x72`, `x96`, `x128`, `x192`, `x384`, `x512`. (`front-end/images` folder). These are useful for PWA apps.
* **NEW** Template manifest file available at URL `./utils/manifest-template.json` (`front-end/utils` folder). Copy, amend and load this if you wish to make a PWA from your UIBUILDER instance.
* **NEW Variable** `uibuilder.get('url')` - The instance url fragment (name) for the uibuilder instance.

* **UPDATED** `uibuilder.set('varname', value)` - Now has 2 additional optional arguments
  
  `store` (boolean): Tells uibuilder to attempt to save the variable/value in the browser `localStorage`.
  `autoload` (boolean): Tells uibuilder to attempt to restore the last stored value from browser `localStorage` when loading the page.

* **UPDATED** `uibuilder.setStore('varname', value)` - Now has an extra optional argument 

  `autoload` (boolean): Tells uibuilder to attempt to restore the last stored value from browser `localStorage` when loading the page.

* All UIBUILDER icons and images changed to the new, lighter blue background.
* Added close and copy (to clipboard) buttons on the Visible Messages box. They are only visible when hovering over the box.
* Stand-alone versions of the low-code ui features - the code that turns the low-code config JSON into HTML and manages DOM interactions - are now available. This code is already built in to the UIBUILDER client library but now may be used independently in your own projects. Auto-generated by `gulp watch` when the source is changed. Source is in `src/front-end-module/ui.js`, dist versions are in the `front-end/` folder.
* Added extra error handling to the syntaxHighlight function to prevent rare error.

### Improvements to the `uib-element` node

* **NEW Element Type** **Markdown** - Much the same as the HTML element but uses Markdown as input instead of raw HTML. Requires the Markdown-IT library to be loaded in the client.

### Improvements to `ui.js` library

NB: This is the library that reconstitutes uibuilder's zero- and low-code configuration JSON data into a full HTML UI. It is built into uibuilder's front-end client library but is now also available stand-alone for your own projects and is also available as a node.js class module that works with `jsdom` on the server. Eventually, it will be in a stand-alone npm package for use in other projects.

* ESM and IIFE minimised versions of the stand-alone client are now available in the `front-end` folder. These can be used in other projects. Map files for easier debugging also available.
* Now fully self-contained, no longer has external vars. This allows it to be made available as a node.js library as well.
* `window` is now an argument you must pass in when constructing an instance of the class. This allows it to be used in node.js (in conjunction with the `jsdom` library) as well as the browser. References to `window`, `document`, `log` and `syntaxHighlight` are now fully self-contained. See `nodes/uib-html.js` for an example of using with `jsdom`.

* **NEW Function** `convertMarkdown(mdText)` - Returns an HTML string converted from the Markdown input text. Only if the Markdown-IT library is loaded, otherwise returns the input. Allows the use of Markdown-IT independently from the `_ui` low-code processing.
* **NEW Function** `sanitiseHTML(htmlText)` - Returns a safe, sanitised HTML string IF the DOMPurify library is loaded. Otherwise returns the input. Allows the use of DOMPurify to sanitise HTML independently from the `_ui` low-code processing.

### Improvements to the UIBUILDER node

* On loading a template, if the "Reload connected clients on save?" flag is set on the Files tab, a reload command is issued to all connected clients.
* For the `uibindex` detailed information web page and the instance information page, replaced the old `uib-styles.css` with the newer `uib-brand.css`.
* Emoji's added to error (🛑) and warn (⚠️) log outputs. 📘 emoji added to the uibuilder initialised message to make it easier to spot in a busy Node-RED log.
* Updated branding.

### Improvements to the server libraries

#### New `nodes/libs/fs.js` library added

This will eventually hold ALL file system processing so that it is all together. That will allow it to be improved in a single place. Eventually will allow the deprecation of the fs-extra package.

It is another singleton class instance. It is initialised in the main uibuilder runtime and initially just accessed in the new `uib-save` node where it does the file saving.

#### admin-api-v3

* Initial code for isPackageInstalled API for the Editor

#### package-mgt

* isPackageInstalled function - returns true or false

### Improvements for uib-brand.css

* New classes to support the enhanced showMsgs command buttons features.

### Documentation improvements

* **NEW** The docs now have a fancy landing page! Let me know if you have ideas on how it can be improved. 😊
* **NEW** `apis` folder - currently only contains the index readme which lists all of the REST API's provided by uibuilder.
* **NEW** `dev/client-libs` and `dev/server-libs` folders - providing a developer focused summary of all of the uibuilder library files/classes.
* **NEW** A custom "Not Found" (404) page added. Much more friendly than the previous browser default.
* **NEW** Added a `docksify-howto` page to the docs. This is not currently linked and so only available in source unless you know the name. Explains how to use Docksify with the UIBUILDER docs.
* Changed the uibuilder logo to a lighter colour to fit in with the docs. Added red highlight to `ui`, thanks to Paul-Reed for the idea.
* Added extended information links to main readme and the docs home page.
* Added available command summary to the "Control from Node-RED" client docs.

### General Improvements

* New branding. 'uibuilder' is now 'UIBUILDER' except when referring to code. Where feasible, UIBUILDER has the new light blue as the text colour except for the initial UI which is a slight variation of the Node-RED base colour.
* A CITATION.cff file has been added - this provides official meta-data to the repo for use in research and standardised citation references.
* Some pages of documentation reorganised. Note that this may have broken some links, if so, please do report them. The "Page Not Found" page has been updated with a reporting link.
* **NEW EXAMPLE** `quick-start` - A simple, pre-configured flow with some standard uibuilder inputs and outputs.
* Remove dependencies on `fs-extra` library - `nodes/libs/web.js` only right now - need to wait for node.js v16.7 to be baseline for the rest (allowing uibuilder to move to be a monorepo and use dependant packages).
* **NEW LIBRARY** `nodes/libs/fs.js` - Server file handling library. Using the node.js core `fs/promises` library dependency only, not `fs-extra`. Initial release only contains `writeInstanceFile`, an async function to save a file to a uibuilder node instance's folder structure (used by the new `uib-save` node). Aim is to use for all server file/folder handling eventually, helping facilitate the previous improvement.
* The `ui.js` library now added as a node.js library to `libs/ui.js` so that it can be used with the `uib-html` node. Auto-generated by `gulp watch` when the source is changed.
* Improved GitHub issue templates, workflows & funding. Added CITATION.cff.



## [v6.5.0](https://github.com/TotallyInformation/node-red-contrib-uibuilder/compare/v6.5.0...v6.4.1)

Apologies, the documentation has fallen a little behind with this release as things took longer and more new features were added than expected. But I needed to get this release out as it contains some important bug fixes as well.

### **NEW** Features

* New zero-code node `uib-tag` - creates a single html element based on the given tag name (e.g. create a link element from an `a` tag). Also works with web component custom tags. Use this when you want to add something not covered by `uib-element`. Lets you specify slot content (html or Markdown) and attributes at the same time.

* The client library now **filters inbound messages** according to `pageName`, `clientId`, and/or `tabId` set in either `msg._uib` or `msg._ui`.
  
* There is **a new, dynamic page** at `../uibuilder/apps` that lists (with links) all uibuilder instance endpoints. Currently only a very simple list but the plan is to add an instance title and description field to uibuilder which would then be populated into this page. Use as an index of all of your main web pages (strictly, this is a list of all of the uibuilder-driven web apps. Apps may have multiple pages of course).

* The uibuilder client connection control msg now **reports the URL parameters** (AKA search parameters) for the connection from the client. This is another way of passing data from a client to the server. Obviously, you should _never_ trust user input - always limit, check and validate user input.

* `uib-element` now allows the core data for the element to be defined in the node or on a context variable and other locations, you are **no longer forced to use `msg.payload`**. It also now allows the incoming `msg.payload` to be sent to the client to allow for local processing if required.

* uibuilder Instance routes/middleware

  You can now **add ExpressJS routes and other middleware to a _single instance_** of uibuilder (a specific uibuilder node), not just to all nodes. Especially useful if you want to add custom security (login, registration, etc) to just one instance.

  The new feature lets you specify the sub-url-path, the HTTP method and the callback function. Paths can include wildcards and parameters too. The routes are always added to the instance router which forces them to only ever be sub-url-paths of the specified instance. e.g. if your instance url is `test`, a route with a path of `/foo/:bah` will ALWAYS be `.../test/foo/...`. This is for security. Note that you are responsible for creating unique URL paths, no checking is done and ExpressJS is quite happy to have multiple path handlers but if you provide a terminating response (e.g. `res.status(200)`) and no `next()` call, the call stack is obviously terminated. If you include a call to `next()`, overlapping route callbacks will also be triggered. In that case, make sure you do not do any more `res.xxxx()` responses otherwise you will get an `ERR_HTTP_HEADERS_SENT` error.

  To add route handlers, create 1 or more .js files in the `<instanceRoot>/routes/` folder. See the docs for details.

  What can I do? Authentication, authorisation, http headers, dynamic html changes/additions, js inserts, logging, server-side includes, server-side rendering (e.g. Jade, ...) ...

### NEW NODE: uib-tag

* New zero-code node
* Creates a single html element based on the given tag name (e.g. create a link element from an `a` tag). 
* Works with web component custom tags.
* Lets you specify slot content (html or Markdown) and attributes at the same time.
* Filters out `msg._ui` from input if it includes `msg._ui.from` set to "client". We don't want to loop from output to input. [ref](https://discourse.nodered.org/t/uibuilder-table-implementation-2-0/80618/16)

Use this when you want to add something not covered by `uib-element`.

### Changes to uibuilder client Library

* **FIX** Change warn msg "[Ui:_uiManager] No method defined for msg._ui[0]. Ignoring" to an error so it is more visible.
* **FIX** [Issue #213](https://github.com/TotallyInformation/node-red-contrib-uibuilder/issues/213) - SVG flow example not working `_uiComposeComponent is not a function at htmlClone index.js:52:15`
  
  Caused by the move of all ui fns to a separate class. So `_uiComposeComponent` is no longer accessible. It should not have been used in the example anyway since anything starting with an underscore should be for internal use only. My bad.

  `uibuilder.uiEnhanceElement(el, component)`` added. Example will be updated again once this is released

* **NEW FUNCTION** `uibuilder.notify(config)` - If possible (not all browsers yet fully support it), use the [browser Notification API](https://developer.mozilla.org/en-US/docs/Web/API/Notifications_API/Using_the_Notifications_API) to show an *operating system notification*. Supports a simple click reponse which can be used with `uibuilder.eventSend` to notify Node-RED that a user clicked the notification. Note that there are significant inconsistencies in how/whether this API is handled by browsers. It may not always work.

* No longer processes input messages if either `msg._uib` or `msg._ui` includes either `pageName`, `clientId`, and/or `tabId` and where those parameters do not match the current page or client.
* Improvements and corrections to the `eventSend` function. Allowing more event types to be sensible handled (including the Notify response). Also added CSS class information & specific outputs for notifications. Also, added input field types to form outputs.
* Added `window.uib` as a synonym of `window.uibuilder`. So you can do things like `uib.logLevel = 5` instead of `uibuilder.logLevel = 5`
* Added flag to indicate if the *DOMPurify* library is loaded. Added warnings to the `include()` function when it is loaded since some includes will be filtered by the purify process for safety. Updated the front-end client introduction document with details about DOMPurify, how to load it and use it.
* Added flag to indicate if the *Markdown-IT* library is loaded. Updated the front-end client introduction document with details about how to load the library and use it.
* Trigger onChange when `msg.payload` received along with `msg._ui`. Previous update turned this off completely but that is too restrictive. Use the Passthrough option in `uib-element` for example so that data can be further processed in the front-end if required.
* When the client sends a msg back to Node-RED that includes `msg._ui` properties, the client adds `msg._ui.from` set to "client". This lets the `uib-element`, `uib-update`, and `uib-tag` nodes filter them out when flow editors have looped an output msg back to the input. [ref](https://discourse.nodered.org/t/uibuilder-table-implementation-2-0/80618/16)

### Changes to uibuilder main node

* **NEW** Instance route/middleware handlers - allows you to create custom url routes and custom middleware functions that only impact routes for a single instance of uibuilder.

* **NEW** Deep object find function added as `RED.util.uib.deepObjFind` so that it can be used in function nodes. Useful for manipulating `msg._ui` objects which can get very deep. See [Manipulating `msg._ui`](https://totallyinformation.github.io/node-red-contrib-uibuilder/#/client-docs/config-driven-ui#manipulating-msg_ui) for details.

* **NEW** A dynamically generated list of all uibuilder apps is now available at `../uibuilder/apps`. In addition, title and description fields have been added to the Advanced tab in the uibuilder node. These are used on the apps page. You can also output the detailed list in Node-RED using a function node with `RED.util.uib.listAllApps()`. The detailed list also shows what node defines the app.

* Filter out `msg._ui` from input if it includes `msg._ui.from` set to "client". We don't want to loop from output to input. [ref](https://discourse.nodered.org/t/uibuilder-table-implementation-2-0/80618/16)

### Changes to uib-element node

* **FIX** Was issuing a `node.warn` showing the input type (happening on v6.1 as well) - only for table type. Now removed.
* **FIX** Chaining to a page title deleted the previous chain - putting title first was ok. Now works either way.
* **FIX** Form checkbox "value" output from auto-send was always "on". Because HTML is sometimes utterly stupid! Input tags of type "checkbox" do not set a value like other inputs! They only set the "checked" attribute. Fixed by forcing the value attribute to be set. [Issue #221](https://github.com/TotallyInformation/node-red-contrib-uibuilder/issues/221), [Discussion #219](https://github.com/TotallyInformation/node-red-contrib-uibuilder/discussions/219).

* **KEY CHANGE** Added option to select core data input other than msg.payload.
  
  This means that you can define the UI element directly in the node if you want. This includes the use of JSONata for dynamically defined elements, allowing for even simpler msg inputs should this be desired.

* **KEY CHANGE** Added an option to pass through msg.payload. When sent to the front-end, the client library will trigger standard events to allow further processing of the data in the front-end. 
  
  This means that you can use `uibuilder.onChange` etc in the front-end even though the msg contains `msg._ui` which would normally prevent this from happening.

* Order of node properties changed in the Editor. Hopefully more logical.
* Filter out `msg._ui` from input if it includes `msg._ui.from` set to "client". We don't want to loop from output to input. [ref](https://discourse.nodered.org/t/uibuilder-table-implementation-2-0/80618/16)

* Form additions:
  * Textarea input.
  * Select options drop-down input. 

### Changes to the uib-update node

* Filter out `msg._ui` from input if it includes `msg._ui.from` set to "client". We don't want to loop from output to input. [ref](https://discourse.nodered.org/t/uibuilder-table-implementation-2-0/80618/16)

### Changes to CSS styles (uib-brand.css)

* **NEW** Minified version included, use as `@import url("../uibuilder/uib-brand.min.css");`
* Reduced thickness of error border on form input fields.
* Switched form layout from Float to Flex. Added breakpoint at width=600px where layout becomes vertical instead of horizontal.
* CSS Variables
  * **NEW** `--mode` - "light" or "dark" according to the current browser preference or html class override.
  * **NEW** `--text-hue` and `--surface-hue` allows independent colour control of standard text and backgrounds. Defaults to `--brand-hue`.
  * **NEW** `--complementary-offset` - defaults to 180, you are unlikely to want to change this.
  * **NEW** `--font-style` - set to `sans-serif` by default.
* CSS Classes
  * **NEW** `.flex-wrap` - auto-wrapping flex layout.
  * **NEW** `.grid-fit` - auto-columns with number set by `--grid-fit-min`.
  * **NEW** `.compact` - removes margin and reduces top/bottom padding to a minimum (0.2rem).
  * **NEW** `button.compact` - Removes rounded corners and reverts background to parent. Minimises margin and padding.

### Changes to uibuilder templates

* Replaced all references to `uib-brand.css` with `uib-brand.min.css` for efficiency.

### Documentation updates

* Details and links for using the DOMPurify external library.
* Lots more detail added to the `uib-brand.css` documentation.
* The usual set of documentation improvements, slowly improving things and trying to ensure that the documentation matches the actual implementation. 😁

### Other Changes

* Remove dependency on `express-validator` as this is no longer used.
* Add `.keep` empty files to template folders that should be empty because GIT doesn't think anyone needs to keep empty folders - stupid!

## [v6.4.1](https://github.com/TotallyInformation/node-red-contrib-uibuilder/compare/v6.4.1...v6.4.0)

* **BUG FIX** `uib-element` When creating a form, if a heading was specified, the form inputs went into the heading instead of the form.

## [v6.4.0](https://github.com/TotallyInformation/node-red-contrib-uibuilder/compare/v6.4.0...v6.3.1)

### Front-end client library

* A received msg containing a `msg._ui` property no longer triggers `onChange` or `onTopic` event handlers.
  
* `_ui` handling moved to a separate utility library `ui.js` to allow use elsewhere. Currently configured as a CommonJS style module which allows use in front-end code via esbuild or in Node-RED (though another library will be needed to provide direct DOM support).

* `ui.js`
  * New class library containing the uibuilder _ui processing so that it can be used in the future for processing in Node-RED as well.
    
    Exports the Ui class. Must be used as: `const _ui = new Ui(log, syntaxHighlight)`

    `log` is a logging function that, returns a function that actually logs (so it has to be called as `log(...)()`). This is normally a wrapper around console so that the correct calling location (taking into account maps) is reported.

    `syntaxHighlight` is a function that returns returns an HTML string representing a highlighted version of the JSON input.

    Both of those input functions are available in the uibuilder client library. If using separately, those functions will need to be reproduced.

    As the library uses `module.exports`, it must currently be built into a working script using `esbuild` or it can be imported into another script that is run through esbuild.
  
  * Additional safety checks added to ensure browser native API's present (`document`, `fetch`, etc.).
  * Class constructor takes a `log` function as an argument, this is required. The log function is assumed to be the same as the one in the main library (which requires calling as `log(...)()` to ensure that the correct calling line is reported.)
  * Fixed handling of `xlink` SVG attributes. Allows the use of `<use>` and other tags with `xlink:href` attributes.
  * Auto-add correct namespaces to an `svg` tag (`xmlns` and `xmlns:xlink`) so that you don't have to remember. 😉
  * Improved `htmlSend`. Now includes doctype and outer html tags. `msg.length` also added to allow checking that the payload wasn't truncated by a Socket.IO limit.
  * A custom event is no longer fired for each method invoked in a `msg._ui`. Very unlikely anyone ever found that useful and it simplifies the code. So `onChange` and `onTopic` event handler's are not called.

* For `uiGet` function:
  * Added number of list/table rows where appropriate.
  * Corrected the single attribute code.
  * Extended single attribute get such that:
    * If the property requested is either an element attribute OR an element property, a key/value pair will be returned.
    * If the property requested is "value" and the selected element is not an input element, the element's inner text will be retured instead.

* Extended the `uiGet` _uib command to allow getting a specific property. e.g. send a msg like: `{ "_uib": {"command":"uiGet","prop":"#eltest", "value": "class"} }` to get the classes applied.

### `uibuilder` node

* Added ability to limit _ui/_uib commands to a specific pageName/clientId/tabId. Simply add a property of the matching name and the commands will be ignored on any browser page not matching. You can use 1 or more of the properties, all will be checked. You can, of course still use `msg._socketId`, if present, the msg being sent is only sent to the single browser tab matching that socket.io id.

* [Socket.IO v4.6 connection state recovery](https://socket.io/docs/v4/connection-state-recovery) added - Allows a client to recover from a temporary disconnection (up to 2 minutes). `msg.recovered` added to the connection control msg. Is set to true if the client connection is a recovery. 
  
  This change should reduce the number of times that a client's `_socketId` property changes value. Note that the socket id will always change if the user reloads the page.

  It also ensures that packets sent from the server while the connection was broken will be sent to the client after reconnection.

* [Socket.IO v4.6 disconnect description](https://github.com/socketio/socket.io/releases/tag/4.6.0) added - Adds more details about the disconnection reason to the disconnect control message.

* When running Node-RED on localhost, the editor panel automatically turns on debug output. This used to be the case previously but the lookup to determine whether running locally was not comprehensive enough, now fixed.

* Added links to open the instance's front-end code folder in a new VSCode window. They only appear if running Node-RED on localhost. A button is added to the top of the config panel and to the Core tab where the folder name is shown.

* Added `$$(cssSelector)` function. This matches the function of the same name available in the Chromium DevTools console. It returns ALL elements that match the selector (unlike `$(cssSelector)` which only returns the first). In addition, whereas `$(cssSelector)` returns the DOM element (like jQuery), `$$(cssSelector)` returns an array of the properties of each element.

### `uib-element` node

* **Bug-fix** - msg.payload is normally an instance of Object if created as an array or object via JSON/JSONata inputs from inject and change nodes. However, it turns out that is NOT the case if created in a function node. Corrected to a more robust detection method. Thanks to Rami Yeger for spotting the bug and reporting via YouTube comments.

### Documentation

* Added new how-to explaining CSS Selectors and giving common examples.
* Updated for the new `$$(cssSelector)` function.


## [v6.3.1](https://github.com/TotallyInformation/node-red-contrib-uibuilder/compare/v6.3.1...v6.3.0)

### Front-end library

* **BUG FIX** for [Issue #207](https://github.com/TotallyInformation/node-red-contrib-uibuilder/issues/207) - `eventSend` function failing when in a form and when using Svelte.

### `uib-element`

* **Bug Fix**: Adjust selector for type "Page Title" to avoid accidentally updating `<title>` tags in SVG's.

### Documentation

* Renamed `_sidebar.md` to `-sidebar.md` to stop npm publish from dropping it.


## [v6.3.0](https://github.com/TotallyInformation/node-red-contrib-uibuilder/compare/v6.3.0...v6.2.0)

### Client library changes

* `_ui` handling extended to support dynamic creation of SVG images.
* Changed `_uiUpdate()` to use `_uiComposeComponent()` for consistency & code reduction.

### `uib-brand.css`

* Adjusted img, picture, video, canvas, svg background colours to match the html background colour `--surface2`.

### Examples

* zero-code: Minor correction to form example (1st input had changed id)



## [v6.2.0](https://github.com/TotallyInformation/node-red-contrib-uibuilder/compare/v6.2.0...v6.1.1)

### General

* `locales` folder with `en-US` subfolder. Ready for l8n.

### Client library changes

* **Bug Fix**: [Issue #201](https://github.com/TotallyInformation/node-red-contrib-uibuilder/issues/201) - Incorrect logic in stylesheet load causing an error. Fixed.

* New functions - can be run from Node-RED as well as front-end code:
  * `htmlSend()` - sends the current web page back to Node-RED.
  * `uiWatch(cssSelector, startStop=true/false/'toggle', send=true, showLog=true)` - watches for any changes to the selected page elements and uses `uiGet` to send useful data back to Node-RED automatically. It should also trigger a custom event to allow front-end processing too. If `startStop` is undefined, null or 'toggle', the watch will be toggled.
  * `include(url, uiOptions)` - include external files. Includes HTML, Images, Video, PDF's and more.

* New internal functions:
  * `nodeGet(domNode)` - gets standard data from a DOM node (used internally by uiGet and uiWatch for consistency).

* Updated functions:
  * `uiGet` - now uses `nodeGet` for consistency with `uiWatch`.
  * `$` - now returns first child if selector returns a `<template>` tag. Warn/Error logging added.

### `uib-element` node changes

* **Bug Fix**: Updating the page title (with no html id set) was setting the mode to "add" which upset chained outputs. Now corrected.
* "Form" type - improvements:
  * Where `required` property is true in the input, add `class="required"` to the div that wraps the label and input. Add `div.required label::after` styling to `uib-brand.css`. This will add an "*" after the label text for required inputs. See the `uib-brand.css` updates for more formatting improvements.
  * Allow `title` property to be set in input data. Also add "Required. " to start of title. If no title property specified, make it `Type: ${type}`.
  * If no button included in the input data, add default send and reset buttons with an id of `${elementId}-btn-send` & `${elementId}-btn-reset`. The Send button uses the standard `eventSend` function. The Reset button returns all form inputs back to their defaults.
  * Formatting improvements: Inputs are outlined with `--success` if they pass validation and with `--failure` if they do not. Any buttons on the form are given `--warning` colour if the form does not validate. The buttons still work however.
  * Form data improvements: Using the `eventSend` within a form element includes data saying whether the form validates. The details for each input also say whether they validate and if they don't, why.
  * The documentation for "Zero-code element types" > "Forms" completed.

### `uib-sender` node changes

* Add the uibuilder node link node id to config data & expand editor checks for url changes. Will mark the node instance as needing re-deployment if the linked uibuilder node changed its URL. This is done by also tracking and recording the node id of the linked uibuilder node.

### `uib-brand.css` updates

* Added intense (more saturated) versions of info, success, warning/warn, failure/error/danger.
* Added `center` as a synonym of `centre`.
* Added `surface5` which has higher lightness than 4.
* Forms formatting extended.
  * Form labels are shown in Title Text (first letter of each word capitalised). If attached to a required input, an "*" is shown after the label.
  * Input valid/invalid formatting added. Borders set to `--success`, `--failure` collours accordingly
  * Buttons on an invalid form set to `--warning` colour.

### Standard Templates

* **Bug Fix**: [Issue #204](https://github.com/TotallyInformation/node-red-contrib-uibuilder/issues/204) - change to `rollup.config.js` caused issues with bundled css. Fixed.

### Examples

* **zero-code**: Improved Forms example shows off more options. Example for light/dark mode added. On-(re)load flow attached to the control output of the uibuilder node; automatically changes the page title (an alternative to using a cache node).
* **New Example**: _Remote-Commands_ - Demonstrates all of the uibuilder client library functions that can be called from Node-RED.

## [v6.1.1](https://github.com/TotallyInformation/node-red-contrib-uibuilder/compare/v6.1.1...v6.1.0)

Bug Fix: The zero-code example only had a single node in it. Now corrected to have the full example set demonstrating most aspects of the zero-code uib-sender node with some examples of the zero-code uib-update node.

## [v6.1.0](https://github.com/TotallyInformation/node-red-contrib-uibuilder/compare/v6.1.0...v6.0.0)

v6.1.0 makes the new client libraries (`uibuilder.esm.min.js` and `uibuilder.iife.min.js`) current and the old client library (`uibuilderfe.js`) is now no longer recommended and is not being updated, it is on the road to being deprecated (it will remain until at least v7, mahbe v8 but probably not longer unless someone calls for it). 

The experimental `uib-list` node is now deprecated, the features are moved to the new `uib-element` node. It will be removed certainly by v7.

The new `uib-brand.css` style library is not yet feature complete - if you find something missing or wrong, please raise an issue. It does, however, continue to develop.

Dynamic content does not currently work fully with VueJS (and probably not other frameworks that rely on pre-building components). It is possible though to combine the vanilla HTML from the low-/no-code features with front-end frameworks. Such frameworks _require_ both the components and the structure to be pre-defined _before_ the DOM is fully loaded. They have their own methods to provide dynamic includes, lazy loading, etc that are very different (and generally much more complex) than uibuilder's simple to use feature. **However**, dynamic content _DOES_ work with HTML components and any frameworks that are compatible with them such as _Svelte_. The component definitions have to be loaded before you use them (that can be dynamic too!) and you _must_ use the ESM build of the uibuilder client library since HTML Components are ES Module only. 

### Summary of notable changes

Just a quick summary here. See the main sections for more details.

> Please remember that no changes are being made to the old `uibuilderfe.js` client. Nothing listed here applies to that.

* New zero-code nodes `uib-element` and `uib-update` let you use simple data to create dynamic web UI's. Including in this release: tables, forms, lists, raw HTML and page title. More to come.

* The client library has a number of fixes and new features
  
  * Extensions to the `eventSend` function to include **form data** and **value changes**. Should greatly simplify creating and using FORMs and providing quick inputs for Node-RED flows. Used by `uib-element` to create zero-code input forms.

  * New function: `uibuilder.showMsg()` Displays/hides an on-screen card that automatically updates with the last msg received from Node-RED. 
  
  * New function: `uibuilder.showStatus()` Displays/hides an on-screen card that shows the current status of the uibuilder client. Use for debugging where console output is not available or not desirable (e.g. debugging pages on mobile devices).
  
  * Some client functions can now be controlled direct from Node-RED via simple messages. Changing log levels, show/hide message and status displays, getting uibuilder client variable values join the ability to reload the page. More to come in the next release.
  
  * New function: `uibuilder.uiGet(cssSelector)` Gets useful data about an HTML element direct from the DOM. Saves lots of faffing when digging through DOM details.

  * New function: `uibuilder.watchDom(true)` Starts watching the content of the page and saves it to browser localStorage so that it can be recovered at any time. Use `uibuilder.restoreHtmlFromCache()` to recover the stored HTML (e.g. on page load). Use `uibuilder.watchDom(false)` to turn off and `uibuilder.clearHtmlCache()` to remove the saved HTML. If desired, you can manually save the HTML at any point using `uibuilder.saveHtmlCache()`.
  
  * The uibuilder client now reports changes of **visibility** of pages back to node-red via a new control msg.
  
  * When using the `_ui` low-code features, you can now position a new element anywhere within its parent. Either first/last or a position number can be used.
  
  * There is a new mode for the `_ui` low-code features - "removeAll". This allows a selection of elements to be the target of a remove - for example, all list entries could be removed with a single command.
  
  * Creates a browser `tabId` which is reported back to node-red when messages are sent. Helps identify the origin. Future uibuilder versions will let you send messages to a specific tab id which does not change even if the page is reloaded (only if the tab is closed).
  
  * Messages sent from the client either inherit the topic from the last inbound msg or from a default set using `uibuilder.set('topic', 'my topic string')`. The default will take preference. Reset by setting to an empty string.

* If you turn on the advanced option "*Include msg._uib in standard msg output*", messages from the client now include client details for you to use in your own security processing or just to identify where things have come from (e.g. what page name as well as what client).

* uibuilder now makes a copy of its main `<uibRoot>/package.json` file to `package.json.bak` before it updates it. Trace and error messages have been added to the process.

* All of the templates and example flows have been refreshed with the latest standards.

* The default style-sheet `uib-brand.css` has various updates and improvements.

* Plenty of documentation updates and additions.

### `uibuilder` node

* Added JSON and Form encoded body processing to all user instance routes to allow for processing POST requests

* Added new user web endpoint `./_clientLog` (`web.js`::`addLogRoute()`). This can only be POSTed to and should only be used for `navigator.sendBeacon` text messages (the body of the POST has to be plain text).

* Updated optional `msg._uib` properties on standard output messages, additional metadata added:

  ```javascript
  msg._uib = {
    "clientId":"0yB8nqLSbhWAEyEpEuPYa",
    "remoteAddress":"::1",
    "pageName":"index.html",
    // The uibuilder URL setting
    "url":"uibUrl",
    // ID of the client tab - NOTE: If a tab is duplicated, it will have the same ID
    "tabId":"t568878"
  }
  ```
  
  This data should help when working out identities for authentication and authorisation as well as enabling specific page/tab/user processing.

* Updated connect, disconnect and error control messages. They now show more details about the originating client and page.

  In particular, the connect msg now has `msg.lastNavType` which shows what the browser reported about the last time the originating page loaded. e.g. "navigate", "reload", "back_forward", "prerender". This comes from the [Performance browser API](https://developer.mozilla.org/en-US/docs/Web/API/PerformanceNavigationTiming).

* Reinstated ability for client to send uibuilder control messages.
  * New "visibility" control msg now added which uses the document `visibilitychange` event.

* Editor
  * Added Open button to top button bar next to Delete. Add globe icon to open buttons.
  * Added Docs button next to new Open button. Add book icon to docs buttons.
  * Disable the new Open button along with other disabled things when new or url has changed.
  * Icon changed.


* `socket.js`
  * When asked to add msg._uib to std output msgs, Standardised on the same client details as for control msgs to make downstream processing easier.
  * Added visibility-change control msg. Sent by FE client. Fires when the open page changes from hidden-to-visible or visa versa.
  * New functions: sendCtrlMsg, getClientDetails. Standardise/simplify client details shown on control msgs.

* `web.js`
  * Added new `addBeaconRoute` function that sets up the `./_clientLog` instance endpoint. Use the new client `uibuilder.beaconLog(txtToSend, logLevel)` function to send a simple text log back to Node-RED even if socket.io isn't working.

* `package-mgt.js`
  * A backup copy of `package.json` to `package.json.bak` is now made on each write.
  * Trace/Error log messages added to `writePackageJson`.

### IIFE/ESM/Module client library

* Bug fixes
  * Fixed issue where method:update for msg._ui handling would cause a loop and console error. An assign by reference error fixed by forcing a shallow copy at the start of `_uiUpdate`.
  * Fixed bug where the library was loading `uib-brand.css` even when it didn't need to. It now doesn't load automatically even if there is a single stylesheet loaded on startup.

* `uibuilder.eventSend(event)` function improved. 
  
  * Now prevents the default event action from happening.
  
  * If the element that triggers the event is part of an HTML **form**, the names and values for all input elements in the form at the time of sending will be attached as `msg.payload` properties. Extended data for all input elements inside the form are included in `msg._ui.form`.
  
  * If the event type is `change`(e.g. a user changed an input field and then moved to a new field), a `msg._ui.newValue` property is generated. 
  
    If you want to report the old value as well, you need to add something like `onfocus="this.setAttribute('data-oldvalue', this.value)"` to the element's attributes. This would be included both in `msg.payload.oldvalue` and in `msg._ui.attribs.data-oldvalue`.

    Alternatively, `onfocus="this.uib_oldvalue = this.value"` would cause the previous value to be included as `msg._ui.props.uib_oldvalue`.

* Added a default `msg.topic` option. `uibuilder.set('topic', '....')` Will be used in msgs sent back to node-red if no topic specified. Note that if the default topic is not set, messages will inherit the topic from the _previous inbound message_ if that had a topic. Reset by setting to an empty string.

* The following client functions can now be called direct from Node-RED via a msg like: `{_uib: {command:"showMsg", value:true}}`. get, set, showMsg, showStatus. More will follow in the next release.

* Added **new functions**

  * `uibuilder.showMsg(true, selector=body)` - Adds a visual display of incoming messages from Node-RED to the web page. Use `uibuilder.showMsg(false)` to remove it. `selector` is a CSS selector to use as the parent position. Will always show the last incoming standard msg from Node-RED.

  * `uibuilder.showStatus(true, selector=body)` - Adds a visual display of the current status of the client library. Use `uibuilder.showMsg(false)` to remove it.`selector` is a CSS selector to use as the parent position. May be helpful when trying to debug pages and connectivity, especially from mobile devices.

  * `uibuilder.syntaxHighlight(json)` - Converts JSON/JavaScript object into highlighted HTML. Useful for debugging messages sent from/to Node-RED. This used to be in each template so you don't need it there any more.

  * `uibuilder.uiGet(cssSelector, propName=null)` - Get data from the DOM. Returns selection of useful properties unless a specific property requested.

    Data can be sent straight back to Node-RED: `uibuilder.send( uibuilder.uiGet('input') )` (gets all useful properties from all `input` fields on the page).
  
  * `uibuilder.watchDom(true)` - Starts watching the content of the page and saves it to browser localStorage so that it can be recovered at any time. Use `uibuilder.restoreHtmlFromCache()` to recover the stored HTML (e.g. on page load). Use `uibuilder.watchDom(false)` to turn off and `uibuilder.clearHtmlCache()` to remove the saved HTML. If desired, you can also manually save the HTML at any point using `uibuilder.saveHtmlCache()`.

  * `uibuilder.beaconLog(txtToSend, logLevel)` which allows sending a simple, short log message back to Node-RED even if socket.io is not connected. In Node-RED, outputs to the Node-RED log and sends a uibuilder control message where `msg.uibuilderCtrl` = "client beacon log". _Still somewhat experimental and may not always work reliably_.

  * `uibuilder.logToServer()` which will take any number and type of arguments and send them all back to Node-RED in the msg.payload of a _control_ message (out of port #2) where `msg.uibuilderCtrl` = "client log message". Client details are added to the message. _Still somewhat experimental and may not always work reliably_.


* Added a unique tab identifier `uibuilder.tabId` that remains while the tab does. Is include in std outputs. Based on [this](https://stackoverflow.com/questions/11896160/any-way-to-identify-browser-tab-in-javascript). NOTE however, that duplicating the browser tab will result in a duplicate tab id.

* Added `uibuilder.isVisible` property. Is true when the browser tab containing the page is actually visible. On visibility change, sends a new control msg `msg.uibuilderCtrl` = "visibility" with the property `isVisible` true or false. Does not send this when the page loads but does set the property. Uses the document `visibilitychange` event.

* Added flag `uibuilder.isVue` if VueJS is loaded. To be used for dynamic UI processing. Also added `uibuilder.vueVersion` though this may not be always populated due to differences between VueJS versions.

* `_ui` handler updates

  * When triggering `showDialog()` either in the FE or by sending a toast notification from node-red, setting "variant" now allows any CSS class name to be used. Not just the previous list of names ('primary', 'secondary', 'success', 'info', 'warn', 'warning', 'failure', 'error', 'danger') though since they are all included as classes in uib-brand.css, they all still work.

  * Extended the standards for `msg._ui` with `mode=update` to include the properties `selector` or `select`. These take CSS selectors as their value (as does the `type` property) and take preference over a `name` or `type` property but not over an `id` property. Mostly for convenience and just easier to remember. Documentation also updated.

  * Added a `position` property to the `add` _ui mode. "first"/"last": Adds start/end of parent's children respectively. An integer will add the element after the nth child.

  * Added a **new ui handler** `removeAll` and updated the handler function with an optional 2nd parameter to remove all (rather than the 1st) matching elements.

* Added 2 new events: `uibuilder:constructorComplete` and `uibuilder:startComplete`. Mostly for potential internal use.



### `uib-cache` node

* Added filter to remove msg.res and msg.req which come from ExpressJS and cannot be serialised so create errors.

### **NEW** `uib-element` node

This node lets you easily create new front-end UI elements from within Node-RED. It has a selection of element types ranging from simple text structures, through different types of list and full tables. It is a much more comprehensive node than the previous, experimental, `uib-list` node. This node is classed as _zero-code_ since no coding is required in order to produce a web user interface.

**Note that this generates pure HTML - no frameworks are used**.

It creates configuration-driven dynamic additions to your front-end UI while letting you send fairly simple data to dynamically create the structure. For example, sending an array of objects with the `Table` type will create/replace a complete table in your front-end.

Has a single output. Outputs can be chained to more `uib-element` nodes. At the end of the chain, simply send to a uibuilder node input. Optionally, make sure each chain has a unique topic and send to a `uib-cache` node so that new and reloaded browser clients get the last output.

> **Note**: The range of options built into the node for each element type is deliberately fairly restricted. If you want more complex layouts, you should either craft the JSON yourself. This node can output the raw JSON if you want so that you can save it and enhance it yourself. Also, this initial release is mostly driven by the input data; in future releases some options will be capable of override using configuration inputs in the node.
> 
> This is NOT meant as a *Dashboard* replacement. It is mostly meant for people who need a quick and simple method of dynamically creating UI elements's within a pre-defined HTML design. The element content is rebuilt every time you send data so this is certainly not the most efficient method of working with data-driven UI's. However, it will often be good-enough for relatively simple requirements.

Element types included in this release:

* **Simple Table** - Generates a simple HTML table from an input array of objects where the first element of the data array will define the columns. Future enhancements will allow more control over the columns. Future types will be added to allow add/update/remove of individual rows and/or cells.
* **Simple Form** - Generate a simple but accessible input form from an array of objects where each object in the array defines the attributes and label.
* **Unordered List (ul)**/**Ordered List (ol)** - Generates a bullet or number list from a simple input array or object.
* **Description List (dl)** - Generates a description list from a simple input array of objects.
* **Text box** - A simple "card" like article element with a border.
* **HTML** - Pass-though HTML (e.g. from a Node-RED Template node) wrapped in a `div`.
* **Page Title** - Change the page HTML title, description and the first H1 tag on the page to all be the same input text. Also add sub-heading if input is an array.

Where an *ID* is specified in the config, each of the above will attempt to *replace* an existing instance when called again. If *no ID* is specified, they will *always add* a new element.

Each element except the page title is wrapped in a `<div>` tag which has the specified HTML ID applied to it. Where possible, rows and columns are given their own identifiers to make updates and styling easier. Attempts are made to ensure that the resulting HTML is accessible.

Each element can have an optional heading. If used, a aria-labelledby attribute is added to the `div` tag for accessibility.

The following element types are also available but behave slightly differently in that they will **always** add a new row regardless of the ID setting, they are not wrapped in a div and you cannot add a heading:

* **Add row to existing table** - Adds a single row, must provide the _Parent_ of the table to update, can insert the row anywhere via the _Position_ input.
* **Add row to existing unordered or ordered list** - Adds a single row, must provide the _Parent_ of the list to update, can insert the row anywhere via the _Position_ input.

In addition, a special msg may be sent to this node: `msg.mode` where `mode` = "remove". In this case, as long as an HTML ID has been provided, the element will be removed from the UI.

> Unfortunately, many front-end frameworks such as REACT and VueJS require the UI page structure to be pre-defined at load time. Because of this, many of the features in this node are of limited use when working with those frameworks.
>
> Oher frameworks though are better behaved (e.g. Svelte) and will work well with this node.

### **NEW** `uib-update` node

Zero-code UI updates from Node-RED flows. Outputs msg._ui low-code config data that the uibuilder client library can turn into full HTML. (Same format as the `uib-element` node)

Can also delete (remove) existing elements. Note that in delete mode, this node will remove **ALL** element specified by the CSS Selector. e.g. if you specify a selector of "li", every list entry from every list on the page will be deleted. Use with caution.

In update mode (the default), any combination of attributes (e.g. class, style, etc) and inner content (the so-called "slot" content) can be updated. Slot content can be text, HTML or (if the `markdown-it` library is loaded) Markdown.

### `uib-list` node - **NOW DEPRECATED**

Please switch to using the `uib-element` node. This node will be removed in the next major release of uibuilder (v7).

### `uib-brand.css`

* Is now the default CSS for all of the templates.
* Added JSON syntax highlight rules from `uib-styles.css`. Also improved the layout and features.

### Templates

* All of the templates have been updated to the latest uibuilder standards for v6. 
* The default blank template and any others that don't specify which client build is used now use the new `uibuilder.IIFE.min.js` build.
* All templates using the new clients have a `<div id="more"><!-- '#more' is used as a parent for dynamic content in examples --></div>` line in the HTML which is a useful target for adding dynamic content from Node-RED.
* All templates have updated and rationalised README.md and package.json files in the root folder.
* All templates have .eslintrc.js files in the root folder. You may need to install eslint extensions to match. If this file gets in the way, it can be safely deleted. It helps maintain standard coding practices and helps avoid the use of JavaScript which is too new.
* Removed the (c) from the remaining templates. There is no (c) on any of them. They all fall under MIT license. Use as you will, there are no intellectual property restraints on the template code.
* Change all to load client from `../uibuilder/uibuilder.xxx.min.js` instead of `./uibuilder.xxx.min.js` for consistency with other standard and installed library loads. Note that both locations remain valid.
* Moved all scripts to head with defer now we no longer expect IE. Much cleaner code.
* Changed templates to use CSS from `../uibuilder/uib-brand.css` rather than `./uib-brand.css` for better consistency.
* Updated:
  * [x] blank - now truly blank, a clean canvas.
  * [x] blank-iife-client
  * [x] blank-esm-client
  * [ ] svelte-basic
  * [ ] iife-vue3-nobuild
  * [ ] vue v2 + bootstrap-vue
  * [ ] vue v2 + bootstrap-vue - simple
  * [ ] blank-old-client


### Examples

* Report Builder. Create HTML reports direct from Node-RED. See [Forum thread](https://discourse.nodered.org/t/creating-reports-using-node-red/73664), [Flow site](https://flows.nodered.org/flow/99e1e6169b5e93b460bcbcc8f493d011#).
* Updated/New - all should have descriptive comments throughout
  * [x] ~~jQuery~~ - removed. No longer needed.
  * [x] ~~logging~~ - removed. Old code, superceded by newer features.
  * [x] low-code-report-builder - **NEW** Replicates pdfmaker's tables example using uibuilder to demonstrate how easy it is to build complex documents using uibuilder.
  * [x] simple - Implements a very simple Quote of the Day display using vanilla HTML.
  * [x] ~~svelte-basic~~ - removed. See "templates" example instead.
  * [x] templates - **NEW** "Template Tests" tab
  * [x] ~~toast-notifications~~ - removed. Needs rework in next release to use `_ui`.
  * [x] uib-cache - "uib-cache" tab. Examples of using `uib-cache` with and without uibuilder.
  * [x] ~~uib-list~~ - removed. Node is deprecated, See the "zero-code" examples instead.
  * [x] uib-sender - "uib-sender" tab.
  * [x] ~~vue~~ - removed. See the "templates" examples instead.
  * [x] zero-code - **NEW** "uib-element tests" tab

### Documentation

* Improvements to h1-h5 headings to make them stand out more clearly.
* Split the "The modern front-end client" into multiple pages for easier reading and navigation.
* Updated the modern front-end client docs with the latest client updates.
* Renamed "Tech Docs" to "Docs" throughout.

## [v6.0.0](https://github.com/TotallyInformation/node-red-contrib-uibuilder/compare/v6.0.0...v5.1.1)

### Breaking Changes

* Minimum Node-RED version is now v3
* Minimum Node.js version is now v14 LTS (in line with Node-RED v3) - note that the minimum minor version changes to the latest v14 LTS version whenever uibuilder is updated.
* Not sure if this is really breaking. However, `uib-cache` nodes were not properly handling cases where, when processing incoming msgs, the chosen "Cache by" msg property was an empty string in the input msg. Previously handling of that case was dependent on the store and type being used. It is now ignored. The common case is where the setting is `msg.topic` and using the default trigger node which has `msg.topic` set to an empty string. Previously that was _sometimes_ recorded and sometimes not. Now it is never recorded.

### Fixed

* `uib-cache`: Custom variable name was being ignored - cache processing rewritten
* `uibuilder`: Library tab might occasionally list a package that wasn't a direct installed dependency. Now resolved. Only packages listed in `<uibRoot>/package.json` dependencies property will be listed.
* `nodes/libs/package-msg.js` `updateInstalledPackageDetails()`: Installations with a large number of installed libraries not correctly reporting their details. Resolved (hopefully) async issue. Was using `async` with `.forEach()` which doesn't work. Changed to use `Promise.all` with a map. Thanks to [dczysz](https://github.com/dczysz) for reporting. Issue [#186](https://github.com/TotallyInformation/node-red-contrib-uibuilder/issues/186). Issue more complex than originally thought. Ended up doing a 2-stage update of the installed libraries data. First stage is quick and synchronous to allow the appropriate vendor folders to be added to the ExpressJS vendor routes. 2nd stage uses npm to get additional library information.
* Can now stop auto-loading of uibuilder default stylesheet using `uibuilder.start({loadStylesheet: false})`. Issue [#184](https://github.com/TotallyInformation/node-red-contrib-uibuilder/issues/184).
* Fixed deepscan issues.
* Old client library was reporting mismatch client version unnecessarily
* Old client library was not reporting client `pageName` correctly


### New

* New example: Demonstrating logging methods of messages passed both into and from a uibulder node, to both the Node-RED debug panel and the Web Dev console. Many thanks to [Harold Peters Inskipp](https://github.com/HaroldPetersInskipp) for the contribution.
* New Template: Basic Vue v3 example with no build step required.
* New editor option: Add `msg._uib` to standard messages (off by default). Can be used to help with authentication/authorisation & session management within Node-RED flows. Contains `clientId` & `remoteAddress` and `pageName` properties.


### Changed

* New client (`uibuilder.iife.js` and `uibuilder.esm.js`) improvements
  
  Note that the new clients are now the preferred client libraries. It is best to use one of these rather than the older `uibuilderfe.js` client library. Please note that a couple of features were dropped, namely the VueJS versions of the Toast and alert functions. The same input msgs still work to allow for backward compatibility but they will not trigger bootstrap-vue even if that is installed. Use the [new Dynamic, data-driven content features](https://totallyinformation.github.io/node-red-contrib-uibuilder/#/uibuilder.module?id=dynamic-data-driven-html-content-1) instead.

  * Client now knows whether the browser is online or offline. If offline, it no longer keeps outputing socket.io error messages or warnings. A console warn is given whenever the browser goes online or offline. Going online reconnects the socket.io connection to Node-RED.
  * Client now tracks what the last navigation type was (navigate, reload, back_forward, prerender). Enables the client to know whether the page was a new navigation or simply reloaded. Can be accessed in the client using `uibuilder.lastNavType`.


* `uibuilder` node
  
  * uibuilder can now select any existing folder to serve as the root of your web app. The selector on the advanced tab is now populated with all folders. The folder must, however, contain at least an `index.html` page otherwise an error is logged and no web page will be shown unless you manually include the page name in your browser address bar.
  * The uibuilder node will now create the required `<uibRoot>/package.json` file if it does not exist. Removes some unnecessary warning messages.
  * uibRoot added to settings passed to Editor so that the editor can display and link to server folders (links only work when server is local of course).
  * If running in debug mode, key settings dumped to Editor console.
  * Editor panel improvements:
  
    * The currently installed uibuilder version is now shown on the Advanced tab.
    * The server's `instanceRoot` filing system folder is shown on the Core tab. This is the configuration and front-end code for this instance of uibuilder.
    * The info showing the current web server is now a link to the instance page (same as the Open button above it).
    * The "Server folder" information now shows the currently used serve folder (e.g. src or dist).
    * The `Advanced > Serve` dropdown now shows ALL top-level folders. Note that you have to close and re-open the panel to pick up the new folder.
    * In the help panel: Added a link to the [Configuring uibuilder nodes](uib-node-configuration.md) page. Added link to the new client library page and a note about deprecation of the old client library.
    * Library tab  
      * Package outdated markers added to Editor Library tab. (_Currently only on Node-RED startup_. Will be improved later.)
      * Package outdated markers are buttons that will update the installation of the package.

* `uib-cache` node

  * More compact context variable settings in Editor panel.
  * Flow/global cache context has node id appended to variable name for safety, can be changed but obviously must be unique.


* `uib-list` node

  * Now uses same context variable settins as `uib-cache` for greater flexibility.
  * Flow/global cache context has node id appended to variable name for safety, can be changed but obviously much be unique.
  * Change drop-downs to typed input
  * In editor, disable cache settings if cache turned off
  * Add uib url to name display

* Various library improvements including some trace and info log msg improvements.
* Documentation - updated to indicate the the old client library is now functionally stabilised and will eventually be deprecated.
* uibindex page (adminapiv2.js) - Add folders to Vendor Routes table (from `packageMgt.uibPackageJson.uibuilder.packages`).<|MERGE_RESOLUTION|>--- conflicted
+++ resolved
@@ -35,7 +35,6 @@
 
 ## Issues
 
-<<<<<<< HEAD
 * [ ] `uib-save` - list of available uibuilder nodes is not sorted?
 * [ ] `uibuilder` file Editor - sometimes on file change, we get:
   Uncaught Error: Illegal value for lineNumber
@@ -56,8 +55,6 @@
       at editor.js:5:161683
 
 
-=======
->>>>>>> c54af777
 ### "Outdated" dependencies
 
 Unfortunately, for various reasons, some of the package dependencies that UIBUILDER relies on cannot be updated to their latest versions. These are documented, with the reason, here.
@@ -97,17 +94,7 @@
 
 ## [Unreleased](https://github.com/TotallyInformation/node-red-contrib-uibuilder/compare/v6.8.2...main)
 
-<!-- Nothing currently. -->
-
-### 📌 Highlights
-
-### `uibrouter` library
-
-Note that, while it has various uibuilder integrations and is only currently published with UIBUILDER, the router library is not dependent on uibuilder and could be used separately if you like. Might be especially useful for Dashboard or http-in/-out flows.
-
-* **FIXED** Default route was always being set on load. Now correctly takes the current URL hash into account first.
-* **FIXED** Routes loaded via script, if pre-selected on page load (e.g. in URL hash), were crashing. Now will automatically revert to the default route and just print an error to the console.
-* **NEW** If using uibuilder, added a new uibuilder managed variable `uibrouterinstance` which has a reference to the router instance. Will alow the uibuilder client library to auto-update things & will allow easier remote control from Node-RED.
+Nothing currently.
 
 ## [v6.8.2](https://github.com/TotallyInformation/node-red-contrib-uibuilder/compare/v6.8.1...v6.8.2)
 
@@ -127,6 +114,17 @@
 ### `ti-common.js` Editor support library
 
 * **IMPROVED** Due to a timing issue in how Node-RED reports on nodes added to the flows on Editor page load, the in-editor list of uibuilder node was not built soon enough for use. Now pre-populates the list of in-editor uibuilder nodes with deployed uibuilder nodes. (Only if the in-editor list has zero entries).
+<!-- Nothing currently. -->
+
+### 📌 Highlights
+
+### `uibrouter` library
+
+Note that, while it has various uibuilder integrations and is only currently published with UIBUILDER, the router library is not dependent on uibuilder and could be used separately if you like. Might be especially useful for Dashboard or http-in/-out flows.
+
+* **FIXED** Default route was always being set on load. Now correctly takes the current URL hash into account first.
+* **FIXED** Routes loaded via script, if pre-selected on page load (e.g. in URL hash), were crashing. Now will automatically revert to the default route and just print an error to the console.
+* **NEW** If using uibuilder, added a new uibuilder managed variable `uibrouterinstance` which has a reference to the router instance. Will alow the uibuilder client library to auto-update things & will allow easier remote control from Node-RED.
 
 ## [v6.8.1](https://github.com/TotallyInformation/node-red-contrib-uibuilder/compare/v6.8.0...v6.8.1)
 
