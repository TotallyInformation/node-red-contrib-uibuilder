---
typora-root-url: docs/images
created: 2017-04-18 16:53:00
updated: 2025-07-10 11:20:28
---

# Changelog

Please see the documentation for archived changelogs - a new archive is produced for each major version. Check the [roadmap](./docs/roadmap.md) for future developments.

Please see the roadmap in the docs for the backlog of future planned developments.


## Compatibility of current release

* Servers:
  * Node-RED: v4+
  * Node.js: v18+ LTS
  * Platforms: Linux, Windows, MacOS, Raspberry Pi, Docker, etc.
* Browsers: 
  * CSS - 0.12% or above of global usage but not Internet Explorer ([ref.](https://browserslist.dev/?q=Pj0wLjEyJSwgbm90IGllID4gMA%3D%3D)). The uncompiled CSS should work in all current mainstream browsers. The compiled CSS (`uib-brand.min.css`) should work in browsers back to early 2019, possibly before. Enforced by [LightningCSS](https://lightningcss.com/).
  * JavaScript - ES6+ so should work in all current mainstream browsers. The compiled JS (`uibuilder.min.js`) should work in browsers back to early 2019, possibly before. Enforced by [ESBuild](https://esbuild.github.io/).

------------

<!-- ## [Unreleased](https://github.com/TotallyInformation/node-red-contrib-uibuilder/compare/v7.1.0...main) -->

<<<<<<< HEAD
## v7.5.0

[Code commits since last release](https://github.com/TotallyInformation/node-red-contrib-uibuilder/compare/v7.4.0...v7.5.0).

### 📌 Highlights

* uibuilder installation will now **ERROR** and stop if the Node-RED userDir folder is not writable. This is to prevent the uibuilder node from being misconfigured and not working correctly. The error message will show the userDir folder that is not writable.

### uibuilder node

* **NEW** Two new Editor actions have been added. This enables you to run these actions from keyboard shortcuts.

  * `open-uibuilder-site` - opens the selected uibuilder instances web site in a new browser tab.
  * `edit-uibuilder-site` - opens the selected uibuilder instances source folder in your full IDE. THe configuration for this comes from the "Code Editor URL" in the node's advanced properties tab (defaulting to VS Code).

### `uib-brand.css` front-end styles

* Updated the table header styles to make them sticky. This means that the table headers will remain visible when scrolling down a long table. This is particularly useful for large tables with many rows.

### uibuilder client library

* **NEW** function `uibuilder.reactive(srcvar)`

  This function allows you to create a reactive variable. It outputs a custom event when the variable changes (including deep object changes). It returns the reactive version of the variable. This also has several new methods:
  * `onChange(property, callback)`: Adds a listener that triggers the callback when the specified property of the reactive variable changes. If `'*'` is specified, it listens for any change to the variable. It returns a reference to the callback that can be used to remove the listener later. The reference also has a `cancel()` method
  * `cancelChange(callbackRef)`: Removes a listener using a saved callback reference.
  
  > [!WARNING]
  > If the reactive variable is a *primative* type (string, number, boolean), then the you MUST use the `myvar.value = 42` syntax to change the value. If you use `myvar = 42`, then the reactive variable will overwritten. The `value` property will also let you change a primative even if it has been created with `const`.

* Updated the client library type description files. They are available in the `types` folder of the `blank` template. There is a `tsconfig.json` file in the root of that template that includes the type definitions. This means that you can now get better code completion, descriptions and type checking when using the client library in your own code. Feel free to copy the file and the folder to your own projects.

  > [!WARNING]
  > The type definitions are not automatically updated when the client library is updated. You will need to update them manually by copying the files from UIBUILDER's `templates/blank/src/front-end-module` folder.

* Updated the `showDialog` function:

  * Allow more flexible use. Any of the parameters can now be `null` and the function will use sensible defaults. That lets you simple call `uibuilder.showDialog(null, null, msg)` to get a notification that overlays the rest of the page and can be dismissed simply by clicking anywhere on the page. Note that the actual definition of the function resides in the `ui.js` source module.
  * Allow any keypress or touch to dismiss the dialog.

* UI library source file renamed from `ui.js` to `ui.mjs`. This is to make it clearer that it is an ES module. The file is still compiled into the client library as before. The gulp build process has been updated to reflect this change and simplified in line with the main client module build.

### uibuilder configuration

* Updated the template middleware files that are copied to `<uibRoot>/.config/*.js-template` on each restart. Added links to uibuilder documentation and pointed out the use of the message and security hooks now available via the Node-RED settings.js file.

### Documentation

* Rearranged the sidebar for additional clarity.
* **NEW** "Reactive UI's" in the client section. This is a new section that describes how to use the reactive attributes in UIBUILDER to create dynamic web pages with minimal code. It includes a summary of the available attributes and how to use them.
* Updated `uib-configuration` documentation to show the latest settings.js options including the msg, client and socket.io hooks. These allow you to enhance or override the `msg._client` data, simulate user authentication, block message send/receive, and redirect unauthenticated users.
* Updated the `security/authenticated-client-properties` documentation. Added a tip about the hooks in the settings.js file.

### Devlopment changes

* **NEW** file `src\front-end-module\reactive.mjs` - contains the new `Reactive` class that implements the reactive variable functionality. This is a new module that can be used in the front-end client library but can also be used independently. This is provided as source only for now. Though it is compiled into the client library as well and so available via the `uibuilder.getReactiveClass()` and `uibuilder.reactive()` functions.
=======
## v7.4.3

[Code commits since last release](https://github.com/TotallyInformation/node-red-contrib-uibuilder/compare/v7.4.2...v7.4.3).

** Bug fix for [Issue #557](https://github.com/TotallyInformation/node-red-contrib-uibuilder/issues/557) - Building ui.js with ESBUILD was causing the require to fail in the `uib-html` node. Needed to adjust the code from `require('./libs/ui.js')` to `require('./libs/ui.js').default`.
>>>>>>> 10e6dde8

## v7.4.2

[Code commits since last release](https://github.com/TotallyInformation/node-red-contrib-uibuilder/compare/v7.4.1...v7.4.2).

* Dependabot updates to dependencies.
* Merge PR #553 from mutec: Fixes an issue with the glob function in `libs/fs.cjs`. Only impacts Windows users.
* Fix issue [#546](https://github.com/TotallyInformation/node-red-contrib-uibuilder/issues/546). Issues with the client ui library's `showDialog` function.
* Update the ui `showDialog` function - improving layout and updating the CSS styles in the `uib-brand.css` file.

## v7.4.1

[Code commits since last release](https://github.com/TotallyInformation/node-red-contrib-uibuilder/compare/v7.4.0...v7.4.1).

* Dependabot updates to dependencies.
* Correct typo & update release steps in documentation.
* ESLINT and TS minor corrections.
* Remove spurious require from admin-api-v2.

## v7.4.0

[Code commits since last release](https://github.com/TotallyInformation/node-red-contrib-uibuilder/compare/v7.3.0...v7.4.0).

### 📌 Highlights

### uibuilder client library

* New variable `uibuilder.get('currentTransport')`
  
  Will either be `websocket` or `polling`. This is set when the connection is established and may change if the connection is lost and re-established. Should generally be `websocket` after a few ms. If still set to `polling`, then either there are network issues or there is a poorly configured proxy server in the way. If you are using a proxy server, it should be configured to allow WebSocket connections. Even with `polling`, the connection should still work but it will be slower and less efficient.
  
  A console error message will be logged if the transport is not `websocket` after a few seconds.

* When using the custom HTML attribute `uib-topic`: `msg.dataset` is now processed along with `msg.attributes` and `msg.payload`. `msg.dataset` must be an object, each key becomes a `data-*` attribute on the element.

### `uib-cache` node

* **FIXED** Setting the "# messages" to zero should have retained unlimited messages for each "Cache by" property. It wasn't working correctly. Now fixed. Many thanks to [Manjunath Satyamurthy](https://discourse.nodered.org/u/smanjunath211) in the Node-RED Forum for reporting this issue.

### `uib-brand.css` front-end styles

* Amended `.status-grid` class to use 3 variables: `--status-grid-min`, `--status-grid-max`, and `--status-grid-gap`. This allows the grid to be more flexible and responsive. The default values have not changed but you can now override them in your own CSS.

### Documentation

* Creating UIs:
  * Grid Layouts - Now a more complete article on how to create responsive, content-heavy grid layouts.
  * CSS Best Practice - Some simple guidelines and good practices for creating flexible layouts using CSS.
  * Charts - A new article on how to create charts using the uibuilder client library. This is a work in progress and will be updated as more information becomes available.
  * Form Handling - A new article on how to handle user input using forms and other input elements. This is a work in progress and will be updated as more information becomes available.
  * Creating Web Apps - How to create data-driven web applications using UIBUILDER. Article updated.
  * Several other articles are still awaiting content. Lists, Maps, Tables, Dashboard Layouts, Cards, Articles.

### Node-RED Admin endpoints

* `<nrAdminURL>/uibuilder/uibindex?type=diagnostics` is a new variation on the `uibindex` endpoint. It returns diagnostics information in JSON format that shows uibuilder detailed diagnostic information. You must have an active Node-RED Editor session to be able to access this endpoint.

> [!WARNING]
> Please take care with the use of this endpoint as it contains sensitive information about your uibuilder instances.

### Server library: `admin-api-v2.js`

* **FIX** `/uibindex` route incorrectly assumed the presence of `req.headers.referer`.
* **NEW** `/uibindex?type=diagnostics` added. Returns diagnostics information in JSON format that shows uibuilder detailed diagnostic information. You must have an active Node-RED Editor session to be able to access this endpoint.
* Switched from passing the uib master variable to use the `uibGlobalConfig` module. This is a step towards a more modular codebase.

### Devlopment processes

* Rebuilt the gump build process for the front end client library. Now simplified and more robust.

## [v7.3.0](https://github.com/TotallyInformation/node-red-contrib-uibuilder/compare/v7.3.0...v7.2.0)

### 📌 Highlights

* A new documentation section called "Creating Web UI's" has been added. The idea is to provide quick-reference guides on how to create common page elements and layouts using UIBUILDER. Some of the articles that were pare of the "Using UIBUILDER" section have been moved to this new section for clarity. _What else needs to go here? Please let me know in the Node-RED Forum._

* UIBUILDER standard templates can now be external repositories, loaded via Degit. You could already load an arbitrary template this way but now some of the standard templates have been moved so that they can be more easily maintained. The selected template now also shows a description.

  * Several templates have now been removed from core. They are now relegated to a [separate repository](https://github.com/TotallyInformation/deprecated-uibuilder-templates) and will no longer be updated. Of course, you can still copy the code yourself should you need a head-start and want to use them.
  * Most of the remaining templates are now external. They will reside in their own repositories on GitHub and can be maintained separately to UIBUILDER.
  * Templates now include a `tsconfig.json` file and a `/types` folder that describes the uibuilder client library. When writing front-end code, you should now get better code completion, descriptions and type checking.

* The templates now all have an updated `<div id="more" uib-topic="more"></div>` element. While this has been a staple of the templates and examples for a while, the addition of the `uib-topic="more"` attribute means that you can now show the content of a msg.payload without having to write any JavaScript code. Don't forget to set `msg.topic` to `"more"` so that the uibuilder client library knows where to send the message.

Don't forget to try loading the updated templates to see the improvements.

### Documentation

* **NEW** Section: "Creating Web UI's"
  * **NEW** (Draft) Creating a web app - How to create a web app using UIBUILDER
  * **NEW** Grid layouts - Creating a content-heavy grid layout using CSS Grid
  * **NEW** Dashboard layouts - Creating a dashboard-style layout using CSS Grid
  * **NEW** Forms: User input handling - Handling input using forms and other input elements
  * _SOON_ Tables
  * _SOON_ Charts
  * _SOON_ Maps
  * _SOON_ Articles
  * _SOON_ Lists
  * _SOON_ Cards

Please let me know if you want to see other content in this section.

### `uib-brand.css` styles & variables

* Improved default font specifications based on [Modern Font Stacks](https://github.com/system-fonts/modern-font-stacks).

### uibuilder client library

* TypeScript definition files now included. This gives a much better experience when using the client library. It works for JavaScript not just TypeScript. All of the templates now also contain copies.

### Runtime Plugin

* **FIX** Error in `RED.util.uib.dp` that always returned a single decimal place if zero dp's were requested.
* **NEW** `RED.util.uib.truthy(val)` - Returns true if the value is truthy. This is useful for checking if a value is set or not. See the details in the documentation.

### Node: `uibuilder`

* Updated template processing to allow standard templates to be external.
* Templates now show a description in the Editor config.
* Removed templates: `esm-blank-client`, `esm-vue3-nobuild`, `iife-blank-client`, `iife-vue3-nobuild`, `svelte-basic`, `vue2-bootstrap`,`vue2-simple`. Reference copies placed in the [deprecated templates repository](https://github.com/TotallyInformation/deprecated-uibuilder-templates).
* External templates added: "Extended IIFE example", "Simple external ES module", "External Svelte", "Vie3 no build step, IIFE client". Each with a link to the corresponding GitHub repository.
* **FIXED** The `uibuilder` node's "Node details" button now correctly opens the instance settings page in the Node-RED Editor. It was previously trying to open a non-existent page.
* **FIXED** The `uibuilder` node's "Node details" button now correctly opens the instance details page.

### Background code improvements

* Moved the uibuilder node's `uib` var to `nodes/libs/uibGlobalConfig.cjs` as a module. Enables being able to require it rather than pass it in libs and other nodes. Another step towards a more modular codebase.
* Started renaming js files to better indicate whether they use script/CommonJS (`*.cjs`), or ESM (`*.mjs`). Mostly to help with ESLINT.
* Lots of code cleanup and linting to make the code more readable and maintainable.

## [v7.2.0](https://github.com/TotallyInformation/node-red-contrib-uibuilder/compare/v7.2.0...v7.1.0)

### 📌 Highlights

* **NEW NODE** `uib-sidebar` - Creates a simple sidebar in the Node-RED Editor page. HTML for the sidebar is edited in the node. Messages sent to the node are passed to the sidebar letting you change any attributes and inner HTML or text dynamically. Any input elements in the HTML automatically send changes back to the output of the node. A new example flow is available that demonstrates useage.

* Updated `applyTemplate` function in the ui/uibuilder client libraries, gives a lot more flexibility.

* Input form improvements.

  * `uib-element`'s form type now adds an HTML ID to the form itself in the format `form-<element-id>`. This means that using a button inside a form, the resulting message will identify the form that the button belongs to. This is particularly useful if you have multiple forms on a page.
  * When using the `eventSend` function (which is also used by `uib-element`), file input types now add more meta-data to the returned file-upload message. See the details below. Making it easier to process the file upload and combine with other data from a form.

* Bug fixes

  * uibuilder no longer overrides Node-RED's built-in ExpressJS server settings in regards to JSON upload sizing.

### **NEW** Node: `uib-sidebar`

Creates a simple sidebar in the Node-RED Editor page. HTML for the sidebar is edited in the node.

Messages sent to the node are passed to the sidebar allowing you to change any attributes and inner HTML or text dynamically.

Any input HTML elements automatically send changes back to the output of the node (in the future, wrapping inputs in a form element will allow sending only on button press but this isn't yet implemented).

This is the first release of this node and further improvements will be added in the future. Check the "next" and "roadmap" documents for future plans.

A new example flow has been added to demonstrate the sidebar node.

### Node: `uib-element`

* The form element type:

  * Now adds an HTML ID to the form itself in the format `form-<element-id>`. This means that using a button inside a form, the resulting message will identify the form that the button belongs to. This is particularly useful if you have multiple forms on a page.
  * Adds the onclick event handler to the button onclick attribute rather than it being hidden away in separate event handler code. This means that *it will be retained if saving the resulting HTML*. Similarly, the reset button is now type="reset" for the same reason.

### **NEW/UPDATED BUILT-IN WEB COMPONENTS** (AKA "Widgets")

These are pre-built into the uibuilder client library and can be used in your HTML without the need for writing JavaScript.

* All of the components built into the uibuilder client library have been updated to match the latest standards used in my [independent web components](https://wc.totallyinformation.net/) as these represent the latest HTML standards and best practices.

* `<apply-template>` - Takes the content of a `<template>` HTML tag and appends that content as children of itself. Allowing you to re-use standard, repeatable HTML without the need for JavaScript coding and without the need of sending potentially lengthy HTML from Node-RED every time it is needed. Any existing content between the `<apply-template>` tags is replaced. However, if the template has a slot, the existing content is placed back into the slot. This allows you to wrap existing content with a template.

* `<uib-meta>` - Display's facts about the current page such as its file size, when it was created and when it was last updated. Obtains the data from Node-RED. The `type` attribute updated for ease of use.

* `<uib-var>` - A web component that can be used to display dynamic content. It can be used to display simple text, HTML, lists, tables, and more. It can also be used to send data back to Node-RED.

### **NEW** Front-end library: `tinyDom.js`

When used with UIBUILDER, exposes a new global object `dom`. Enables easy changes to your uibuilder-enhanced web pages by providing easy functions to add to, remove or update the existing page.

Also includes a new message schema that allows you to send messages from Node-RED to the client to update the DOM. This is a much simplified low-code feature.

See the [documentation](client-docs/fns/dom.md) for more information.

### Front-end library: `uibuilder.js`

* Form handling: File input types now add more meta-data to the returned file-upload message.

  * A `seq` number and a `seqCount` for multi-file submissions.
  * `id` is the HTML id of the source input element.
  * `formId` is the HTML id of the form that the input element belongs to. The `formId` won't exist if the input was submitted without a form.
  * `tempUrl`. This is probably the easiest property to use if you need to merge data with the main message since it will always be unique.
  * `clientId`, `pageName` and `tabId`. This is duplicate data if you've turned on the `_uib` property in your uibuilder node but it should make it easier to filter/switch messages in your flows.
  * `data` object. This contains any data-* attributes from the input element. Making it easier to attach additional information when uploading the file. You could use an `onchange` event on another input that updates a data-* attribute on the file input element.

* **Updated functions**
  * `eventSend` - Improved handling of file uploads including additional meta-data as shown above.
  * `uploadFile` - Improved handling of file uploads. Now takes an optional 2nd object parameter of meta-data that will be added to the file-upload message.
  * `applyTemplate`, `$`, `$$` - See ui.js section below.

### Front-end library: `ui.js`

NB: Updates to this, also update the main uibuilder client library.

* **UPDATED FUNCTIONS**

  * `applyTemplate` - Now has 3 modes of operation. `insert` appends the template as the 1ST CHILD of the target. `replace` replaces all of the child content of the target. `wrap` puts the targets previous content into the 1ST SLOT of the template (if present), this allows you to wrap existing content with a template. Also improved error handling and did some code cleanup.
  * `$` - Now has an optional 3rd parameter to allow specifying the search root context. Defaults to `document` which was previously the only option. If used, must be a valid HTML element. Brings it further into line with similar functions in other libraries.
  * `$$` - Now has an optional 2nd parameter to allow specifying the search root context. Defaults to `document` which was previously the only option. If used, must be a valid HTML element. Brings it further into line with similar functions in other libraries.

### Server library: `web.js`

* **Bug fix** Moved JSON and URL Encoded data upload middleware from being loaded for both custom and Node-RED ExpressJS servers to only being loaded for the custom server. [Ref.](https://discourse.nodered.org/t/json-payloads-larger-than-100kb-are-refused-when-using-ui-builder/95988) This was blocking people from uploading large JSON payloads when using Node-RED's built-in ExpressJS server.

### Documentation

* **NEW HOW-TO** - Form handling - How to handle user input in forms. This includes a full example of how to use the new `uib-element` node to create a form and send the data back to Node-RED as well as using individual input elements.
* **NEW HOW-TO** - Send file to server - How to send a file to the Node-RED server using an HTML input element. This is useful for uploading files from a client to the server.
* Updated the documentation of the `eventSend` FE function.
* Updated the documentation for the `$` FE function.
* Updated the documentation for the `$$` FE function.
* Updated the documentation of the `uploadFile` FE function.
* Updated the documentation of the `applyTemplate` FE function.
* Updated the documentation for the new `uib-sidebar` node.
* Docsify configuration updated so that the description for the currently shown page is reflected in the browser's meta description tag. This should help with search engine optimisation and when pasting a link from the GitHub version of the documentation into social media.

### Other changes

* Runtime log messages now all start with `🌐` to help them stand out from other log entries. All log output should then have `[....]` after the icon but before the information and data. The content of the braces being `uibuilder:` followed by additional information of what code module/function generated the log entry.
* Runtime warning log messages now all start with `🌐⚠️` to help them stand out from other log entries.
* Runtime error log messages now all start with `🌐🛑` to help them stand out from other log entries.
* Much previously deprecated code has been removed.
* Code linting has move from ESLINT v6 to v9. This was horrid work! And resulted in me raising 2 bugs with the ESLINT team. The new version of ESLINT is much more strict and has found a number of issues that were previously missed. This should result in better code quality.

### Experimental

These are future features being worked on but not yet ready for use.

* `dom`/`tinyDom` - This is both a client-side new feature and a new message schema that facilitates data-driven DOM updates (e.g. web page updates) from both Node-RED and client code. It is a much simplified low-code feature. With it, you can easily create new content and update existing content on your web pages. It does, however, require some familiarity with HTML.

* `logger` - A next-gen client-side logging library.


## [v7.1.0](https://github.com/TotallyInformation/node-red-contrib-uibuilder/compare/v7.1.0...v7.0.4)

### 📌 Highlights

* **Any** *Node-RED custom node* can now send a message to a uibuilder client! In your runtime code, add `RED.events.emit('uibuilder/send/<url-name>', {payload: 'Hi from my custom node!'})` where `<url-name>` is the URL set in a deployed uibuilder node. The data will be sent to all browser tabs connected to that uibuilder endpoint. Note though that this bypasses any uib-cache node.

* You can now send a message from Node-RED to a connected client from a Function Node! Simply add `RED.util.uib.send('uibname', {....})` to your function code. This will send a message to all connected clients for that uibuilder instance.

* For front-end coders, you now have access to a number of table manipulation functions. Making it very easy to create and manipulate tables in your web pages from simple input data. You can add and remove tables, table rows and add event handlers (e.g. click) to rows or cells.

### General changes

* Added ability to send messages from Node-RED to a connected client from a Function Node. Simply add `RED.util.uib.send('uibname', {....})` to your function code. This will send a message to all connected clients for that uibuilder instance.

* References to `fs-extra` 3rd-party library removed from all nodes & libraries except `libs/fs.js`.

* [Socket](https://docs.socket.dev/docs/socket-for-github) security check tool added to all TotallyInformation GitHub repositories including UIBUILDER. Provides significant supply-chain security and privacy checks.

* All references to node.js's `fs` library now restricted to `libs/fs.js`.

* To help further improve the development of the brand css, [LightningCSS](https://lightningcss.com/) is now used to compile the source CSS. This ensures that the CSS is not using too new CSS options and improves the performance of the CSS. Additionally, stylelint is now used to check the CSS for errors and warnings.
* Now using LightningCSS to compile source CSS and ensure not using too new CSS options.

* Some unused NodeJS files have been removed.

* `@totallyinformation/ti-common-event-handler` dependency package now removed completely. `RED.events` is used throughout, all uibuilder events start with `UIBUILDER/`.

* To make it easier to create new elements in the future. Moved no-code element runtime processing to a common folder, `nodes/elements`. Added Editor API's and moved processing out of the `uib-element` runtime to separate module. Also moved element description and advanced options HTML to `nodes/elements/en-US`.

* The common code and css files in the `resources` folder (`ti-common.js` and `ti-common.css`) have been renamed to `editor-common.js` and `editor-common.css` respectively. This is to make it clearer that these are used in the Node-RED editor only.

* The `uib-plugin` library now renamed to `uib-editor-plugin` for clarity.

* New `uib-runtime-plugin` library added. Now manages most of the additions to `RED.util.uib` which contains functions made available to Node-RED function nodes.

* 1st phase of standardising event id's. All now start with `uibuilder/`.

* 1st phase of standardising log outputs. All will eventually start with `🌐` to help them stand out from other log entries.

### `uib-brand.css` styles & variables

* **NEW** Utility classes
  * `square` - Make something square or rectangular.
  * `round` - Make something circular, oval or pill-shaped
  
    Each of these are controlled by simple CSS variable overrides. See the [live file](https://github.com/TotallyInformation/node-red-contrib-uibuilder/blob/main/front-end/uib-brand.css) for details on use.

* Core font now changed to match the uib-brand.css. No more Google fonts! This should make the UI more consistent and faster to load.
* Now using LightningCSS to compile source CSS and ensure not using too new CSS options.
* Added `text-wrap: balance` to `h1`, `h2`, `h3`, `h4`, `h5`, `h6`, `heading` and added `text-wrap: pretty` to `p`, `li`, `figcaption` - these make the elements look a little nicer when text is wrapping.
* Added `container-type: inline-size` to `header`, `footer`, `main`, `section`, `article`. This is in preparation for the future use of [Container Queries](https://developer.mozilla.org/en-US/docs/Web/CSS/CSS_containment/Container_queries) which are a much more flexible alternative to [Media Queries](https://developer.mozilla.org/en-US/docs/Web/CSS/CSS_media_queries) for controlling responsive layout breakpoints. Container Queries are still very new and not yet supported widely enough to use.
* Added some additional "reset" tweaks for improved visual style.

### Node: `uibuilder`

* Node-RED Editor:
  * **FIXED** When a URL is changed, the IDE editor url is now updated automatically. This is particularly important when copying/pasting a uibuilder node.

#### Front-end code templates

* Removed optional link to legacy CSS style library.

### Front-end library: `uibuilder.js`

* **NEW FUNCTIONS**

  * `buildHtmlTable` - Returns HTML of a table created from the input data.
  * `createTable` - Uses `buildTable` to create a new table and attaches to a parent element in the DOM.
  * `tblAddRow` - adds a new row to an existing table.
  * `tblRemoveRow` - removes a row from an existing table.
  * `tblAddListener` - adds row/cell listeners to the 1st tbody of a table. Will send a msg back to Node-RED when used with uibuilder.

* **Updated the front-end `index.html` templates to highlight that the uibuilder client library MUST be included.** After seeing several people take it out.

* Added `uibuilder:propertyChanged:${prop}` custom event when a managed variable changed. Has the same event.details as the 'uibuilder:propertyChanged' event. This event can be used instead of the `uibuilder.onChange('prop', ....)` function if preferred.

* Updated `uibuilder:propertyChanged` and `uibuilder:propertyChanged:${prop}` custom events to include `oldValue` as one of the event details. Will be `undefined` if the property is new.

* Updated `uibuilder.eventSend` function to include `msg._ui.dataset` which contains any `data-*` attributes from the element that triggered the event.

### Front-end library: `ui.js`

* **NEW METHODS**
  * `buildHtmlTable` - Returns HTML of a table created from the input data.
  * `createTable` - Uses `buildTable` to create a new table and attaches to a parent element in the DOM.
  * `tblAddDataRow` - adds a new row to an existing table.
  * `tblRemoveRow` - removes a row from an existing table.
  * `tblAddListener` - adds row/cell listeners to the 1st tbody of a table. Will send a msg back to Node-RED when used with uibuilder. Defaults to adding a `click` listener.
  * `tblGetCellName` - Returns a standardised table cell name. Either from a `data-col-name` attribute or a numeric reference like `C003`.
* Added `data-col-reference` attribute to created tables - on the `thead` row that actually defines the columns. Making it easier to get a reliable column reference later.

### Front-end components: `uib-var`

* Re-engineered to match the latest standards in the [TotallyInformation web-components library](https://wc.totallyinformation.net).
* Added `ready` event
* Removed shadow dom
* Error messages improved
* Add `source` prop when reporting change back to Node-RED

### Documentation changes

* Improved documentation for uibuilder's event handling and better linked that to how to create custom nodes that work with uibuilder.
* Improved documentation of the uibuilder extensions for the `RED.util.uib` object for use in Function nodes.
* Documentation for the new table handing functions in the client library.

### Example flow updates

* All examples showing the use of the old `uibuilderfe` client library have been removed.
* Several of the example flows have been updated to show the latest features.

### Runtime library changes

#### `web.js`

* Improved error checking and reporting in `serveVendorPackages` when mounting installed libraries. [Issue #428](https://github.com/TotallyInformation/node-red-contrib-uibuilder/issues/428).

## [v7.0.4](https://github.com/TotallyInformation/node-red-contrib-uibuilder/compare/v7.0.4...v7.0.3)

Bug fix only. Missing originator on messages from clients.

## [v7.0.3](https://github.com/TotallyInformation/node-red-contrib-uibuilder/compare/v7.0.3...v7.0.2)

Bug fix only. Issue for new UIBUILDER installations that would get the error `[node-red-contrib-uibuilder/uibuilder] TypeError [ERR_INVALID_ARG_TYPE]: The "path" argument must be of type string. Received an instance of Array (line:393)`.

## [v7.0.2](https://github.com/TotallyInformation/node-red-contrib-uibuilder/compare/v7.0.2...v7.0.1)

Bug fix only. Minor issue in `nodes/libs/uiblib.js` regarding the new `nanoId` client id creator.

## [v7.0.1](https://github.com/TotallyInformation/node-red-contrib-uibuilder/compare/v7.0.1...v7.0.0)

Bug fix only. New optional hooks failing if not present in settings.js.

## [v7.0.0](https://github.com/TotallyInformation/node-red-contrib-uibuilder/compare/v7.0.0...v6.8.2)

### ⚠️ Potentially Breaking Changes

Note that potentially breaking changes are only introduced in major version releases such as this one. It has been a couple of years now since the last, v6, major version.

Most of these changes will *not* impact most people but you should check through them just in case.

* If using UIBUILDER's custom ExpressJS server feature (instead of the Node-RED built-in one), **URL's are now case sensitive**
  
  This brings them into line not only with W3C guidance but also with the Socket.IO library. It can be turned off in `settings.js` using property `uibuilder.serverOptions['case sensitive routing']` set to false.

  Note that when using Node-RED's internal ExpressJS web engine (the default), URLs are still case-insensitive because that's how core Node-RED has been configured.

* **Minimum node.js now v18** - in line with the release of Node-RED v4, the minimum node.js version has moved from v14 to v18.

  If you need to update your own servers, please remember to do an `npm rebuild` of all node.js packages afterwards.

* **Rewrite of the `uibuilder.eventSend(event)` function** in the client library.
  
  This might have an impact only if you were relying on some of the auto-naming features of form elements since the formula for that has been significantly improved.

  That function has been extensively re-written and should provide significantly better results now.

* **Removal of the uibuilderfe library**
  
  If you are still using this old library in your HTML code, please move to the module based library as it is far more feature rich and has many bugs removed.

* **Removal of the `uib-list` node**
  
  The `uib-element` node does everything that it did and more.

* **Moved socket.io-client from dependencies to dev-dependencies**

  If using the module based client library, you should not be loading the Socket.IO client yourself since it is already built into the client library. If you are still using the old `uibuilderfe` client, you should replace that and remove the socket.io client library from your html files.

* **Removed the *css auto-load* from the client library** 
  
  This automatically loads the `uib-brand.css` if no css is provided at all. Since all of the standard templates include some CSS and have for a long time, this should not impact anyone.

  At least 1 person hit a race condition. [ref](https://discourse.nodered.org/t/uib-brand-css-sometimes-injected/78876). So this is best removed.

* `jsdom` (using in the `uib-html` node) now tracks the latest releases again

  Shouldn't be breaking at all but you might still want to review things since the new versions of `jsdom` are likely to have better available features. We were restricted to jsdom v21 previously as newer versions required node.js v18+.

* `ejs` package removed

  This should not impact anyone. `ejs` is an ExpressJS server-side templating library and what instructions exist (minimal) say that you need to install it manually. A new [How-to: Server-side Rendered Views](docs\how-to\server-side-views) has been created to help understand how to use server-side templating. It is far from complete however.

* Removed Pollyfills from uibuilder editor code - shouldn't impact anyone using a browser from the last 5 years or so.

* A `uibuilder` node cannot be given a URL name of `common` as this would clash with the built-in folder of the same name that holds resources that can be shared with all instances. This was an oversight in previous releases I'm afraid, now fixed.

* The `uibuilder` node, no longer has the "*Show web view of source files (deploy before you can use it)*" option. The supporting external library was also removed. It never looked that good anyway. Please use the new `uib-file-list` node to produce a custom folder/file list and send to your own custom page.

* Not really a breaking change but worth noting - if you use the Svelte template, that has been updated to use the latest versions of Svelte and Rollup. Those are both at least 2 major versions newer. In doing so, I had to replace a dev dependency and make changes to the config and npm scripts.

### 📌 Highlights

* Some tweaks to the documentation should make it a little easier to get started with. The menu and UX has also been tweeked. There are new pages covering easy UI updates, common design patterns, creating well-structured HTML pages, and troubleshooting.

* The new node `uib-file-list` will produce a list of files from a uibuilder instance. It automatically adjusts to the currently served sub-folder and allows filtering. Use this for producing indexes and menus.

* Markdown improvements.
  
  Both the main uibuilder node (via the `ui.js` library) and the `uibrouter` library both accept markdown content (via the external Markdown-IT library) and now they both support *Markdown-IT plugins* so that you can add features such as checkbox lists, GitHub style callouts, Mermaid diagrams and much more. 
  
  There is also a new documentation page dedicated to using Markdown.

  And, the no-code example flow has been extended to demonstrate how to dynamically load all of the libraries, plugins and even how to set up responses back to Node-RED - for example when a checkbox is clicked.

* Wherever you can use no-/low-code features that accept HTML, you can now include `<script>` tags that will be executed on load.

* Handling of forms and inputs continue to improve.
  
  * Programmatic changes to input values or checked properties now trigger both the `input` and `changed` events - something that HTML normally doesn't do but can be important for data-driven web apps. For example, if using an `<output>` tag to show a combined or calculated input, changes via Node-RED will still update the values.
  * When using the `eventSend(event)` function on inputs whether inside or outside of a form, the returned values have been improved, especially for checkboxes and radio buttons.

* File uploads from client browser to Node-RED are now enabled.
  
  When using a form on a page and using `<input type="file">`, if a file is selected by the client and the file is less than the size of the maximum message size, the file will be automatically uploaded to Node-RED when the form is submitted (assuming you use `uibuilder.eventSend(event)` to submit the form). The upload is a message with file details and the file itself as a buffer in `msg.payload`.

* Security of the UIBUILDER repository on GitHub has been improved.

* On the `uibuilder` node's "Core" tab, the info buttons bar has changed slightly.
  
  The "Docs" button has gone (it is still on the top of panel bar anyway) and been replaced by a new "Apps" button which shows a page *listing ALL uibuilder node instances along with their descriptions where provided*.

  Most of the UIBUILDER nodes have be given a bit of a refresh of their Editor configuration panels. This work is ongoing but should give a more consistent look and feel and make the panels rather more responsive. The layouts are starting to use more modern CSS features. The work isn't complete yet so there are still a few inconsistencies - for example, when you make the panel wider - but we are getting there.

* UIBUILDER now has its own "hooks" feature. For now, these can be used for allowing/blocking or debugging messages. More hooks may be added.

  By adding `uibuilder.hooks(...)` to Node-RED's `settings.js` and adding either of the functions `msgReceived` or `msgSending`, those functions will run when msgs are received from the client or about to be sent to the client respectively. Both functions need a return value of either `true` or `false`. `true` allows the msg through, `false` blocks the msg. You can also use the functions to alter the msg and, of course, to report on it to the Node-RED log. The functions receive `msg` and `node` as the arguments. So you can filter on the node's URL, socket id, client id, page name, etc.

  As well as debugging or msg altering, you can use these to help with message filtering, especially useful as part of authentication and authorisation processes. And somewhat simpler to use than Socket.IO middleware (which is still available).

* Connection headers have been added to the client details that are shown on control messages and on standard messages if the uibuilder "Include msg._uib in standard msg output." advanced flag is turned on. These may be particularly useful if using 3rd-party identity (authentication and authorisation) tooling which may put validated data into custom headings. Note however that these are "connection" headers, ongoing communications between the clients and the server do not update the headers (not possible over websockets) but will be updated if the client reconnects or reloads.

* UIBUILDER now recognises common external user authentications. See [Standardised msg._client properties for authenticated clients](https://totallyinformation.github.io/node-red-contrib-uibuilder/#/security/authenticated-client-properties) in the docs for details. FlowFuse, Cloudflare Access, Keycloak, Authelia and Authentik as well as ones that use standard proxy headers should all be recognised.

* Documentation improvements
  * Access to the documentation inside Node-RED is now available fully offline, no Internet needed.
  * There are lots of new and update pages to explore.

* New example flows: (1) client-side code/Dynamic SVG - A rework of an example from the flows library showing how to overlay interactive lamp icons on an SVG plan backdrop. Turn on/off lights from the web and from Node-RED. (2) Blog/content grid layout. (3) Dashboard grid layout.

* Updated example flows: Various examples have been updated to simplify or improve them, including (1) Simple Flow - index.(html|js|css) can now be populated from a flow that uses uib-save. low-code/report-builder - The required Markdown-IT library is now auto-loaded from the Internet.

* For anyone even vaguely comfortable with HTML or front-end development:
  
  * You can now add a `uib-topic="mytopic"` attribute to _ANY_ HTML element. Doing so makes that element responsive to messages from Node-RED.
    
    For a message with the correct `msg.topic`. The `msg.payload` will replace the inner HTML of the element. `msg.attributes` will update corresponding element attributes. Making this now one of the easiest ways to define dynamic updates in your UI.

  * The built-in `<uib-var>` web component has been updated to be able to directly output HTML _tables_ and _lists_, simply send the appropriate data & set the `type` attribute.
  
  * A new library example has been added to illustrate the different ways to easily update your web pages using this component and the `uib-topic` attribute.

  * New built in *web components* which can be used in your HTML without the need for writing JavaScript
    
    *  `<uib-meta>` Display's facts about the current page such as its file size, when it was created and when it was last updated.
    *  `<apply-template>` Takes the content of a `<template>` HTML tag and appends that content as children of itself. Allowing you to re-use standard, repeatable HTML without the need for JavaScript coding and without the need of sending potentially lengthy HTML from Node-RED every time it is needed.

  * The `$` function now allows a second parameter to change the output. Previously the output would always be the DOM Element. Now you can return the inner text, inner HTML or a list of attributes of the element. e.g. `$('.myelement', 'text')`. Remember though that `$()` returns a DOM element by default so all DOM element API's are available, e.g. `$('#myid').dataset` will return all `data-*` attributes.
  
  * Lots of extensions and improvements to the `uibrouter` front-end routing library in this release:

    * You can now define a set of external html files (that can include scripts and css just like routes) that are immediately loaded to the page. These can be defined in the initial router config when they will be loaded immediately (before routes) or can be manually loaded later. Use these for things like menu's or other fixed parts of the UI.
    
    * You can now define route content as Markdown instead of HTML. This makes Notion/Obsidian-like applications feasible using UIBUILDER.
    
    * You can now use Markdown-IT plugins to enhance your Markdown content.
    
    * You can start with an empty routing list to allow dynamic creation of routes later on.

  * There are many new functions added to the `uibuilder` front-end library. Some are standard utility functions such as fast but accurate number rounding or conversion of primitives into objects. Others simplify the use of the DOM.

  * Console logging level can now be set when loading the uibuilder client library. This allows the startup configuration of the library to be debugged.

* For node developers
  * New events are now available using `RED.events` that track the setup of uibuilder, the setup of each uibuilder node instance and node instance url renames.

  This allows 3rd-party extensions to UIBUILDER to be more easily created. The events pass references to all of the information you might need. [New documentation also now available for contributors](dev/3rd-party-extensions.md) showing the various ways to easily build new content and features through custom nodes and web components.

### "Outdated" dependencies (Resolved)

As of v7, all outdated dependencies have been removed or limited to uibuilder development only, not production use.

The following are only used for _**developing**_ UIBUILDER:

* `execa` - restricted to v5. Author sindresorhus decided that everyone HAS to use ESM even though his packages are widely used and he must know that it is often impossible to move from CommonJS without a complete rewrite. Node-RED is so complex, when would that be possible? Very annoying.
* `@types/node` - restricted to v18 to match Node-RED's current baseline.

### General Changes

* The minimum supported version of Node.JS is now v18.
* Additional security checks added to the public repository. Checks are now locked. OSSF Scorecard checks added. Checks are applied to `main` branch whenever updated.
* stepsecurity.io recommendations applied to the repository.
* Added a `SECURITY.md` policy document.
* Security issues in UIBUILDER can now be reported using GitHub's security advisory service using this link: https://github.com/totallyinformation/node-red-contrib-uibuilder/security/advisories/new
* Moved node definition files for uibuilder, uib-sender and uib-cache into their own sub-folders to match the other nodes. package.json and gulpfile updated accordingly. Also `locale/en-US` sub-folders created in readiness for moving help html. Some help files already moved.
* Removed all `> [!ATTENTION]` callouts from the documentation as it is not used in GitHub.
* The `socket.io-client` package is no longer a dependency. It is now only a dev-dependency thanks to the removal of the `uibuilderfe` client library. The current client library versions have it pre-built.
* The `nanoid` package is no longer a dependency. UIBUILDER now has its own UUID generator function. The nanoid package stopped being useful since it moved to only an ESM release.
* The `jsdom` package now tracks the current release again thanks to UIBUILDER moving to a node.js baseline in line with Node-RED v4 (Node.js v18)
* External module `execa` no longer a dependency.
* On the Detailed Information Page (uibindex) "User-Facing Routes" is changed to "Client-Facing Routes" to make it clearer.
* The Node-RED Editor utility resources `ti-common.css` and `ti-common.js` are now loaded only once using a new utility plugin. Previously they were loaded multiple times by each node.
* New example flows: client-side code/Dynamic SVG - A rework of an example from the flows library showing how to overlay interactive lamp icons on an SVG plan backdrop. Turn on/off lights from the web and from Node-RED.
* Updated example flows: Simple Flow - index.(html|js|css) can now be populated from a flow that uses uib-save. low-code/report-builder - The required Markdown-IT library is now auto-loaded from the Internet.
* For nodes that link direct to a uibuilder instance (`uib-save`, `uib-file-list`, `uib-sender`), changed the default label to 'choose uibuilder node' to better indicate what needs to be done before re-deployment.

* Documentation
  * **Now available fully offline** in Node-RED. Library code also now bundled for improved performance.
  * New How-To: Creating a well-structured HTML page.
  * New page: Easy UI updates - explaining the different ways you can easily and dynamically update content.
  * New page: Common design patterns - the most common ways of working with Node-RED and UIBUILDER.
  * New page: Troubleshooting - some thoughts on issues that might happen, how to spot them and fix them.
  * New page: Comparision between UIBUILDER and Dashboard 2.
  * Mustache plugin removed from Docksify load. Not used and not required since Docsify supports easy loading of custom Vue components which can do the same work.
  * Additional uibuilder web path added `./docs/resources` which is mapped to the `/front-end` package folder. Allowing the docs to use the images, router, branding, etc in the future.
  * The Docsify JS and CSS now split from the main html file for ease of management.
  * Tweaks to Docsify layout and UX for improved readability. A Table of Contents sidebar added that lists h2/h3 headings. The menu is simplified and only shows h1 entries.
  * Lots of minor updates and standardisation.

* URL's are now _case sensitive_ when using the custom ExpressJS server feature. 
  
  This can be [turned off in `settings.js`](uib-configuration#settingsjs) using property `uibuilder.serverOptions['case sensitive routing']` set to `false`.
  
  Socket.IO is already case sensitive but ExpressJS is not. This can cause issues as shown in [Ref](https://discourse.nodered.org/t/uibuilder-and-url-case-sensitivity/81019/6).

  [Ref 1](https://stackoverflow.com/questions/21216523/nodejs-express-case-sensitive-urls), [Ref 2](http://expressjs.com/en/api.html). [Ref 3](https://discourse.nodered.org/t/uibuilder-and-url-case-sensitivity/81019/6).

* Node-RED's admin optional auth token is now added to all admin API calls. [Ref](https://github.com/victronenergy/node-red-contrib-victron/blob/ac5e383b727a13d7f613cb02c183f5b205408c1b/src/nodes/victron-nodes.html#L233-L238). This should ensure that, if you are using tokens in your Node-RED authentication, all the UIBUILDER admin API calls should work consistently.


### NEW node - `uib-file-list`

Returns a list of files with their folders from the active source folder of the chosen uibuilder instance. The searches are constrained to that folder or below and may not escape for security purposes. In addition, any file or folder name starting with a `.` dot will not be searched. Any files or folders that are links, will be followed.

The optional `folder` setting lets you change the search root to a sub-folder. This does not allow a wildcard.

The `filter` and `exclude` settings use simple or advanced search specifications from the [fast-glob](https://www.npmjs.com/package/fast-glob) library.

The `URL Output?` setting will change the output from a folder/file list to a relative URL list (with all entries prefixed with `./` and any `index.html` file names hidden - this allows you to use them in an index or menu listing in the browser).

> [!TIP]
> 
> Use with the front-end router library. Use this node to dynamically create a navigation menu or sidebar index for example.

### uibuilder front-end library

* The `$` function now allows a second parameter to change the output. Previously the output would always be the DOM Element. Now you can return the inner text, inner HTML or a list of attributes of the element. e.g. `$('.myelement', 'text')`

* **BUG FIX** - `uib-topic` attribute processing was not working for routes added with `uib-router`. Now fixed.

* **NEW FEATURE** - The library now actively monitors for `uib-topic` or `data-uib-topic` attributes on **ANY** HTML tag. Where present, a message listener is set up. Messages from Node-RED that match the topic will have their `msg.payload` inserted as the content of the tag (replacing any previous content) and any `msg.attributes` (key/value object) will add/replace attributes on the tag.
  
  Note however, that this uses the native HTML Mutation Observer API, when used on very large, complex pages and on a limited performance client device, this might occassionally cause performance issues. Therefore it will be made optional (but on by default as the code is quite efficient and should be unnoticeable in most cases).

  Use this feature as an alternative to using the `<uib-var>` custom web component.

* **NEW FEATURE** - You can now set the library's `logLevel` using an attribute on the script link itself. This lets you see what is happening in the library much earlier than previously possible. Particularly useful for debugging library config and startup.
  
  For the IIFE library: `<script defer src="../uibuilder/uibuilder.iife.min.js" logLevel="2"></script>`
  For the ESM library: `import '../uibuilder/uibuilder.iife.min.js?logLevel=2'`

* **NEW Web Component** - `<uib-meta>` - display's the page's file created/updated timestamps and file size.

* **NEW Web Component** - `<apply-template>` Takes the content of a `<template>` HTML tag and appends that content as children of itself. Allowing you to re-use standard, repeatable HTML without the need for JavaScript coding and without the need of sending potentially lengthy HTML from Node-RED every time it is needed.

* **UPDATED Web Component** - `<uib-var>` now "table" and "list" output types to go with the existing "text", "html" and "markdown" types.

* **NEW FUNCTIONS**

  * `Element.prototype.query(cssSelector)` and `Element.prototype.queryAll(cssSelector)` Similar to `$(cssSelector)` and `$$(cssSelector)` respectively. However, instead of searching the whole document, they search a sub-set of the document within the given element.
  
    For example: `$('#mydiv').queryAll('div')` would return all of the child `div`s of the element with the id `mydiv`. This can be a lot more efficient with very large documents.

  * `Element.prototype.on(event, callback)` is a shortcut for `addEventListener` and is a bit easier to remember. `callback` is a function with a single argument `(event)`.
  
    Inside the callback, `this` refers to the `event.target`. Unlike `addEventListener`, the `on` method does not support additional options. Use with anything that returns an object derived from `Element`, for example `$('#custom-drag').on('wheel', (e) => console.log('wheel', e))`. The `on` alias is also added to the `window` and `document` objects for convenience.

    > [!NOTE]
    > Only available in the browser.
    >
    > Since they are attached to the HTML `Element` class, they cannot be used in `uib-html`.

  * `applyTemplate(sourceId, targetId, onceOnly)` Applies `<template>` tag contents as appended children of the target. Similar to the new `<apply-template>` web component so that you can do the same thing from both JavaScript and HTML.
  * `arrayIntersect(a1, a2)` Returns a new array (which could be empty) of the intersection of the 2 input arrays.
  * `getElementAttributes(el)` Returns an object containing attribute-name/value keypairs (or an empty object).
  * `getElementClasses(el)` Checks for CSS Classes and return as array if found or undefined if not.
  * `getElementCustomProps(el)` Returns an object containing custom element properties/values (or an empty object). Custom element properties are those set using code that are not standard properties.
  * `getFormElementDetails(el)` Returns an object containing the key properties of a form element such as `value` and `checked`.
  * `getFormElementValue(el)` Check for el.value and el.checked. el.checked will also set the value return for ease of use.
  * `getPageMeta()` Asks the server for the created/update timestamps and size (in bytes) of the current page. The result from the server is set into the managed `pageMeta` variable. Also used by the new `<uib-meta>` web component.
  * `hasUibRouter()` Returns true if a uibrouter instance is loaded, otherwise returns false. Note that, because the router will be loaded in a page script, it is not available until AFTER the uibuilder library has loaded and socket.io initialised.
  * `makeMeAnObject(thing, property)` returns a valid JavaScript object if given a null or string as an input. `property` defaults to "payload" so that `uibuilder.makeMeAnObject("mystring")` will output `{payload: "mystring"}`.
  * `returnElementId(el)` Returns the element's existing ID. Or, if not present, attempts to create a page unique id from the name attribute or the attribute type. The last 2 will use a page-unique number to enforce uniqueness.
  * `round(num, dp)` rounds a number to a set number of decimal places using a fast but accurate "commercial" format.
  * `urlJoin()` returns a string that joins all of the arguments with single `/` characters. The result will start with a leading `/` and end without one. If the arguments contain leading/trailing slashes, these are removed.

* Improvements to the `eventSend()` function:
  * It has been extensively rewritten and refactored.
  * Auto-id'ing of form elements has changed slightly.
  * Handling of input values inside and outside of forms should now be a lot more consistent. Previously, these may not have sent their new values on change events & sometimes they didn't pick up a value at all.
  * **File inputs are auto-uploaded to Node-RED in separate messages** (if they aren't too large, change the Socket.IO buffer size in settings.js if needed).
  * Handles radio and checkbox inputs better. Will return both `value` and `checked` properties.
  * Multi-select inputs now always return an array containing the selected options (could be an empty array).
  
* Auto-load of the brand css (when no other CSS was loaded) has been removed. This could occasionally suffer from a race condition.
* **Markdown-IT plugins** can now be used when using Markdown. See the new "Using Markdown" documentation page for details.
* On first connection, Node-RED informs the client of the maximum allowed message size. This can be altered with the `uibuilder.socketOptions.maxHttpBufferSize` property in Node-RED's `settings.js` file.

### `ui` library

* **FIXED** small inconsistency when handling a msg._ui who's top level was an object with a `mode` mode property instead of an array.
* **NEW** Markdown-IT plugins can now be used. See the new "Using Markdown" documentation page for details.

* Improved Markdown handling.
  
  Should now be more efficient. Also HighlightJS code highlights should be better: Some unnecessary whitespace removed, code brought into line with the latest releases of the HighlightJS library, language guessing now only used if the language is not provided.

* Slot HTML content can now contain `<script>` tags that will be executed on load.

* Programmatic changes to input values or checked properties now trigger both `input` and `changed` events. By default, the DOM will not trigger events except for actual user input. This makes it easy to use `<output>` tags for example that automatically update when inputs change.

* The `$` function now allows a second parameter to change the output. Previously the output would always be the DOM Element. Now you can return the inner text, inner HTML or a list of attributes of the element. e.g. `$('.myelement', 'text')`.

### `uibrouter` front-end library

> Notes:
>
> 1. While it has various uibuilder integrations and is only currently published with UIBUILDER, the router library is not dependent on uibuilder and could be used separately if you like. Might be especially useful for Dashboard or http-in/-out flows.
> 2. To remote-control the current route from Node-RED, use uibuilder's `navigate` command: `msg._uib = {"command":"navigate","prop":"#route07"}`.

* **FIXED** Default route was always being set on load. Now correctly takes the current URL hash into account first.
* **FIXED** Routes loaded via script, if pre-selected on page load (e.g. in URL hash), were crashing. Now will automatically revert to the default route and just print an error to the console.

* **NEW** Router config property `otherLoad` and router function `loadOther` added. These let you load other external HTML template files on startup or manually (respectively). Used for external menu definitions and other fixed parts of the UI.
* **NEW** *External route content can now be Markdown instead of HTML*. The router route config property `format` has been added. By default the content for route templates is HTML, this property lets you optionally define template content as Markdown. In that case, if you have the *Markdown-IT* library pre-loaded, the Markdown template will be rendered as HTML automatically. This allows you to define route content using Markdown instead of writing HTML. If the *HighlightJS* library and CSS is also pre-loaded, code blocks will be nicely rendered.
* **NEW** If using uibuilder, added a new uibuilder managed variable `uibrouterinstance` which has a reference to the router instance. Will alow the uibuilder client library to auto-update things & will allow easier remote control from Node-RED.
* **NEW** Markdown-IT plugins can now be used if using Markdown. See the new "Using Markdown" documentation page for details.

* Refactored some of the router methods, now exposing:
  * `loadRoute(routeId, routeParentEl)` - Loads template content to the page. Will load an external template if not already loaded. Calls `ensureTemplate`. Async, throws errors.
  * `ensureTemplate(routeId)` - Ensures that a specific template has been loaded. Will attempt to load an external template. Async, throws errors.

* `loadRoute` method now has optional 2nd argument, `routeParentEl`, a reference to an HTML parent element. The route template will be added to this as a new child. If not provided, the master content container is used (which has already been defined and created at router startup). This allows specific routes to be loaded to a different parent, useful for having things like menu's defined as routes or for loading routes as sidebars, etc.

* Now enforces only 1 instance of a router on page (would need to change how uib vars work otherwise).
* Internally, a tracking flag is added to inbound messages from Node-RED to indicate if/where they have been processed by the library. This helps to avoid double-processing. This is important now that there are ever more auto-process features available.

### **REMOVED** `uibuilderfe` old front-end library

**REMOVED** - this was deprecated in UIBUILDER v5, it has now been removed completely. Please use `uibuilder.iife.min.js` (for simple `<script>` loading) or `uibuilder.esm.min.js` for ESM module imports.

The `old-blank-client` template and all associated documentation has also been removed.

### `uib-brand.css` styles & variables

* **NEW** Variables
  * `--max-width` added & set to `64rem`. This is used in the above resets.

* **NEW** Styles
  * `::file-selector-button` added to the list of formatted buttons.
  * `header`, `footer`, and `section` given same basic reset as `main`. So they all have max width and are centered in window. However, the formatting is now restricted only to where they are direct children of `body`.
  * `article > h1::before` Adds a warning not to use H1 tags in articles - only a single H1 tag should be used on a web page. Use H2, 3, or 4.
  * `td hr` reduced margin for when you want to use an hr inside a table cell (mostly markdown).
  * `td br` & `th br` increased top margin/line height. Mostly for Markdown tables where using paras might be difficult.

* Amended Styles
  * `body` has been given a slightly darker/lighter background. `--surface1` instead of `--surface2` to improve general contrast slightly.
  * `body > main` is now defined as a grid.
  * `main > article` and `main .left` are set to grid column 1. `main > aside` and `main .right` are set to grid column 2.
  * `article` given a border with rounded corners and same max-width as above.
    
    It is also given the `--surface3` background colour instead of the default `--surface2`. `h2`-`h4` immediately inside the article have reduced margins and a bottom border. This lets you use `article` as a "card" style visual. `div > article` gets additional left/right margins, same as `div > p` - allows for indented nesting/grouping.
    
  * Block elements (h2-4, div, p) inside a summary element are now rendered as inline-blocks. Because a summary already creates a block and you usually don't want the other tags to also create nested blocks.
  * Input, button, textarea and select tags given a minimum width of 2em to allow for more flexible form layouts.
  * Minor tweaks to forms for better vertical alignment for check and radio input labels. Also include `form fieldset` and `form output` along with inputs.
  * `*:focus` & `*:focus-visible` given `--secondary-fg` colour variable `:focus` is used as a fallback if `:focus-visible` not supported by the browser.
  * Major improvements to the `nav` menus. Especially `nav.horizontal`.
    
    `nav` menus now use `flex` for layouts.
    
    Horizontal menus now have the option of including a form for things like search boxes. They also collapse to vertical on screens smaller than 600px wide.

### Example Flows

* **NEW** - Dynamic SVG - A rework of an example from the flows library showing how to overlay interactive lamp icons on an SVG plan backdrop. Turn on/off lights from the web and from Node-RED.
* **NEW** - Content-grid (blog-style) layout example.
* **NEW** - Dashboard-grid layout example.
* `no-code-examples` - Updated to include dynamic script and css in the HTML passthrough example.

### `uibuilder` node

* **NEW** Previously, a link and button to edit front-end code using VScode would be shown if running on localhost. This has now been changed. There is a field on the Advanced tab that lets you set any URL for any IDE or Code Editor that supports them. In addition, as well as for localhost, uibuilder will try to give a reasonable guess for a remote VSCode edit session. Though there is a good chance you will need to set this up in VScode and adjust the link accordingly.

  Using a full code editor or IDE with your front-end code is MUCH easier than using uibuilder's built in Monaco (or ACE) web editor and also allows for extensions, better linting and automations.

* If router loaded (`uibuilder.uibrouterinstance` exists), Add routeId to control messages and to `msg._uib` for standard msgs. 
  
  NB: Cant send route id with initial connect msg since router instance is added later. So cache control must happen on route change messages.

* Removed Pollyfills from uibuilder editor code - shouldn't impact anyone using a browser from the last 5 years or so.

* **FIXED** A `uibuilder` node cannot be given a URL name of `common` as this would clash with the built-in folder of the same name that holds resources that can be shared with all instances. This was an oversight in previous releases I'm afraid, now fixed.

* Template settings made clearer. Now more obvious what is part of the template settings.

* The advanced option "Show web view of source files (deploy before you can use it)" has been removed. The supporting external library was also removed. It never looked that good anyway. Please use the `uib-file-list` node to produce a custom folder/file list and send to your own custom page.

* On the "Core" tab, the info buttons bar has changed slightly. The "Docs" button has gone (it is still on the top of panel bar anyway) and been replaced by a new "Apps" button which shows a page listing ALL uibuilder node instances along with their descriptions where provided. Also the "Full details" button has swapped position with the "Node details" button so that the instance-related buttons are on the left and the all-instances buttons are on the right.

* The help panel has been updated to better reflect the current configurations. Also some additional links added.

* The list of installed libraries now has more reliable behaviour for updates. If there are >1 updates waiting, updating 1 library no longer looses the other indicators.

* Connection headers have been added to the client details that are shown on control messages and on standard messages if the uibuilder "Include msg._uib in standard msg output." advanced flag is turned on. These may be particularly useful if using 3rd-party identity (authentication and authorisation) tooling which may put validated data into custom headings. Note however that these are "connection" headers, ongoing communications between the clients and the server do not update the headers (not possible over websockets) but will be updated if the client reconnects or reloads.

* Replaced custom event handlers with `RED.events`. All uibuilder events are prefixed with `node-red-contrib-uibuilder/` to ensure that there are no name clashes with other nodes or Node-RED core.

### `uib-element` node

* Form element enhanced:

  * File input type now sends a separate message containing each selected file as a buffer that can be given directly to the `uib-save` node or to any other node that accepts a file buffer. Includes additional details, file name, size, last updated, and file (mime) type.

* Table element enhanced:
  
  * Added class names to body cells (`r1 c1`, etc) & body rows (`r1`). Note that these class identifiers will get out of step if dynamic updates are made to the table.
  * Added `id` to table `${divId}-table`

* **FIXED** Markdown output was being wrapped in a `<markdown>` tag which should have been a `<div>` tag. Now fixed.

### `uib-save` node

* Message inputs now allow `msg.fname`, `msg.filename` or `msg.fileName` instead of just `msg.fname`. Makes it compatible with file type inputs and the `eventSend` function.

### `uib-list` node

**REMOVED** - this node was deprecated in UIBUILDER v6. It has now been removed. Use the `uib-element` node with one of the list element types.

### `uib-sender` node

* Changed custom event hander to `RED.events`.

### uibuilder templates

* Svelte template - Has been updated to use the latest versions of Svelte and Rollup. Those are both at least 2 major versions newer. In doing so, I had to replace a dev dependency and make changes to the config and npm scripts.

### `libs/socket.js` library

* If a client msg received with a msg._uib property but the `uibuilder` node hasn't requested that they are shown, delete it before sending on to flow.
* Removed serving of the socket.io client library as this is no longer required (client library is pre-built into the uibuilder library).
* Amended `listenFromClientCtrl`, now listens for a control msg `get page meta`, calls `fs.getFileMeta`, sends the output to the FE using the same control msg. Does not output to uibuilder node port #2.
* Connection headers have been added to the client details.

### `libs/uiblib.js` library (uibuilder utilities)

* **NEW FUNCTIONS** `runOsCmd(cmd, args, opts)` & `runOsCmdSync(cmd, args, opts)` - Run an OS Command. Used for running `npm` commands, replaces the external `execa` library.
* `nanoid` external library replaced with internal code based on [`foxid`](https://github.com/luavixen/foxid)
* `replaceTemplate` moved to `libs/fs.js` & fs-extra/cpySync replaced with node:fs/promises/cp

### `libs/fs.js` library (filing system handling)

* **NEW FUNCTION** `getFileMeta` - Returns at least created & updated timestamps and file size.
* `replaceTemplate` moved from `libs/uiblib.js` & fs-extra/cpySync replaced with node:fs/promises/cp
* Added sync and async copy fns

### `libs/package-mgt.js` library

* Replaced `execa` with `uiblib`.`runOsCmd`. `execa` no longer a dependency.
* Extensive re-write of the code, especially startup and install/remove. 2 new fns added, 6 old fns removed.

### `libs/web.js` library

* Removed Socket.IO client server - no longer required now that the old FE client has gone.
* Added new route `./docs/resources` mapped to the `/front-end/` folder to allow use of uib FE images, brand, router, etc in the docs.
* All filing system access moved to `libs/fs.js`

### All nodes Editor common JS/CSS

* All nodes now use the common `resources/ti-common.js` and `resources/ti-common.css` resource files in the Node-RED editor.
* Moved node-specific styling in HTML to the common CSS.
* Standardised styling to make it consistent across nodes.
* Added optional Node-RED auth token to admin API calls.

## Older changes

Older changes can be found in the Archived section of the UIBUILDER documentation.<|MERGE_RESOLUTION|>--- conflicted
+++ resolved
@@ -25,7 +25,6 @@
 
 <!-- ## [Unreleased](https://github.com/TotallyInformation/node-red-contrib-uibuilder/compare/v7.1.0...main) -->
 
-<<<<<<< HEAD
 ## v7.5.0
 
 [Code commits since last release](https://github.com/TotallyInformation/node-red-contrib-uibuilder/compare/v7.4.0...v7.5.0).
@@ -82,13 +81,12 @@
 ### Devlopment changes
 
 * **NEW** file `src\front-end-module\reactive.mjs` - contains the new `Reactive` class that implements the reactive variable functionality. This is a new module that can be used in the front-end client library but can also be used independently. This is provided as source only for now. Though it is compiled into the client library as well and so available via the `uibuilder.getReactiveClass()` and `uibuilder.reactive()` functions.
-=======
+
 ## v7.4.3
 
 [Code commits since last release](https://github.com/TotallyInformation/node-red-contrib-uibuilder/compare/v7.4.2...v7.4.3).
 
 ** Bug fix for [Issue #557](https://github.com/TotallyInformation/node-red-contrib-uibuilder/issues/557) - Building ui.js with ESBUILD was causing the require to fail in the `uib-html` node. Needed to adjust the code from `require('./libs/ui.js')` to `require('./libs/ui.js').default`.
->>>>>>> 10e6dde8
 
 ## v7.4.2
 
