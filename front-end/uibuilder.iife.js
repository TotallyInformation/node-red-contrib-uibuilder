(() => {
  var __create = Object.create;
  var __defProp = Object.defineProperty;
  var __getOwnPropDesc = Object.getOwnPropertyDescriptor;
  var __getOwnPropNames = Object.getOwnPropertyNames;
  var __getProtoOf = Object.getPrototypeOf;
  var __hasOwnProp = Object.prototype.hasOwnProperty;
  var __typeError = (msg) => {
    throw TypeError(msg);
  };
  var __defNormalProp = (obj, key, value2) => key in obj ? __defProp(obj, key, { enumerable: true, configurable: true, writable: true, value: value2 }) : obj[key] = value2;
  var __require = /* @__PURE__ */ ((x) => typeof require !== "undefined" ? require : typeof Proxy !== "undefined" ? new Proxy(x, {
    get: (a, b) => (typeof require !== "undefined" ? require : a)[b]
  }) : x)(function(x) {
    if (typeof require !== "undefined") return require.apply(this, arguments);
    throw Error('Dynamic require of "' + x + '" is not supported');
  });
  var __export = (target, all) => {
    for (var name2 in all)
      __defProp(target, name2, { get: all[name2], enumerable: true });
  };
  var __copyProps = (to, from, except, desc) => {
    if (from && typeof from === "object" || typeof from === "function") {
      for (let key of __getOwnPropNames(from))
        if (!__hasOwnProp.call(to, key) && key !== except)
          __defProp(to, key, { get: () => from[key], enumerable: !(desc = __getOwnPropDesc(from, key)) || desc.enumerable });
    }
    return to;
  };
  var __toESM = (mod, isNodeMode, target) => (target = mod != null ? __create(__getProtoOf(mod)) : {}, __copyProps(
    // If the importer is in node compatibility mode or this is not an ESM
    // file that has been converted to a CommonJS file using a Babel-
    // compatible transform (i.e. "__esModule" has not been set), then set
    // "default" to the CommonJS "module.exports" for node compatibility.
    isNodeMode || !mod || !mod.__esModule ? __defProp(target, "default", { value: mod, enumerable: true }) : target,
    mod
  ));
  var __publicField = (obj, key, value2) => __defNormalProp(obj, typeof key !== "symbol" ? key + "" : key, value2);
  var __accessCheck = (obj, member, msg) => member.has(obj) || __typeError("Cannot " + msg);
  var __privateGet = (obj, member, getter) => (__accessCheck(obj, member, "read from private field"), getter ? getter.call(obj) : member.get(obj));
  var __privateAdd = (obj, member, value2) => member.has(obj) ? __typeError("Cannot add the same private member more than once") : member instanceof WeakSet ? member.add(obj) : member.set(obj, value2);
  var __privateSet = (obj, member, value2, setter) => (__accessCheck(obj, member, "write to private field"), setter ? setter.call(obj, value2) : member.set(obj, value2), value2);
  var __privateWrapper = (obj, member, setter, getter) => ({
    set _(value2) {
      __privateSet(obj, member, value2, setter);
    },
    get _() {
      return __privateGet(obj, member, getter);
    }
  });

  // src/front-end-module/ui.js
  var _a;
  var Ui = (_a = class {
    //#endregion --- class variables ---
    /** Called when `new Ui(...)` is called
     * @param {globalThis} win Either the browser global window or jsdom dom.window
     * @param {Function} [extLog] A function that returns a function for logging
     * @param {Function} [jsonHighlight] A function that returns a highlighted HTML of JSON input
     */
    constructor(win, extLog, jsonHighlight) {
      //#region --- Class variables ---
<<<<<<< HEAD
      __publicField(this, "version", "7.5.0-src");
=======
      __publicField(this, "version", "7.4.2-src");
>>>>>>> 0e7466ab
      // List of tags and attributes not in sanitise defaults but allowed in uibuilder.
      __publicField(this, "sanitiseExtraTags", ["uib-var"]);
      __publicField(this, "sanitiseExtraAttribs", ["variable", "report", "undefined"]);
      /** Optional Markdown-IT Plugins */
      __publicField(this, "ui_md_plugins");
      if (win) _a.win = win;
      else {
        throw new Error("Ui:constructor. Current environment does not include `window`, UI functions cannot be used.");
      }
      _a.doc = _a.win.document;
      if (extLog) _a.log = extLog;
      else _a.log = function() {
        return function() {
        };
      };
      if (jsonHighlight) this.syntaxHighlight = jsonHighlight;
      else this.syntaxHighlight = function() {
      };
      if (_a.win["markdownit"]) {
        _a.mdOpts = {
          html: true,
          xhtmlOut: false,
          linkify: true,
          _highlight: true,
          _strict: false,
          _view: "html",
          langPrefix: "language-",
          // NB: the highlightjs (hljs) library must be loaded before markdown-it for this to work
          highlight: function(str, lang) {
            if (lang && window["hljs"] && window["hljs"].getLanguage(lang)) {
              try {
                return '<pre class="">\n                                    <code class="hljs border">'.concat(window["hljs"].highlight(str, { language: lang, ignoreIllegals: true }).value, "</code></pre>");
              } finally {
              }
            }
            return '<pre class="hljs border"><code>'.concat(_a.md.utils.escapeHtml(str).trim(), "</code></pre>");
          }
        };
        _a.md = _a.win["markdownit"](_a.mdOpts);
      }
    }
    //#region ---- Internal Methods ----
    _markDownIt() {
      if (!_a.win["markdownit"]) return;
      if (!this.ui_md_plugins && _a.win["uibuilder"] && _a.win["uibuilder"].ui_md_plugins) this.ui_md_plugins = _a.win["uibuilder"].ui_md_plugins;
      _a.mdOpts = {
        html: true,
        xhtmlOut: false,
        linkify: true,
        _highlight: true,
        _strict: false,
        _view: "html",
        langPrefix: "language-",
        // NB: the highlightjs (hljs) library must be loaded before markdown-it for this to work
        highlight: function(str, lang) {
          if (window["hljs"]) {
            if (lang && window["hljs"].getLanguage(lang)) {
              try {
                return '<pre><code class="hljs border language-'.concat(lang, '" data-language="').concat(lang, '" title="Source language: \'').concat(lang, "'\">").concat(window["hljs"].highlight(str, { language: lang, ignoreIllegals: true }).value, "</code></pre>");
              } finally {
              }
            } else {
              try {
                const high = window["hljs"].highlightAuto(str);
                return '<pre><code class="hljs border language-'.concat(high.language, '" data-language="').concat(high.language, '" title="Source language estimated by HighlightJS: \'').concat(high.language, "'\">").concat(high.value, "</code></pre>");
              } finally {
              }
            }
          }
          return '<pre><code class="border">'.concat(_a.md.utils.escapeHtml(str).trim(), "</code></pre>");
        }
      };
      _a.md = _a.win["markdownit"](_a.mdOpts);
      if (this.ui_md_plugins) {
        if (!Array.isArray(this.ui_md_plugins)) {
          _a.log("error", "Ui:_markDownIt:plugins", "Could not load plugins, ui_md_plugins is not an array")();
          return;
        }
        this.ui_md_plugins.forEach((plugin) => {
          if (typeof plugin === "string") {
            _a.md.use(_a.win[plugin]);
          } else {
            const name2 = Object.keys(plugin)[0];
            _a.md.use(_a.win[name2], plugin[name2]);
          }
        });
      }
    }
    /** Show a browser notification if the browser and the user allows it
     * @param {object} config Notification config data
     * @returns {Promise} Resolves on close or click event, returns the event.
     */
    _showNotification(config) {
      if (config.topic && !config.title) config.title = config.topic;
      if (!config.title) config.title = "uibuilder notification";
      if (config.payload && !config.body) config.body = config.payload;
      if (!config.body) config.body = " No message given.";
      try {
        const notify = new Notification(config.title, config);
        return new Promise((resolve, reject) => {
          notify.addEventListener("close", (ev) => {
            ev.currentTarget.userAction = "close";
            resolve(ev);
          });
          notify.addEventListener("click", (ev) => {
            ev.currentTarget.userAction = "click";
            resolve(ev);
          });
          notify.addEventListener("error", (ev) => {
            ev.currentTarget.userAction = "error";
            reject(ev);
          });
        });
      } catch (e) {
        return Promise.reject(new Error("Browser refused to create a Notification"));
      }
    }
    // Vue dynamic inserts Don't really work ...
    // _uiAddVue(ui, isRecurse) {
    //     // must be Vue
    //     // must have only 1 root element
    //     const compToAdd = ui.components[0]
    //     const newEl = Ui.doc.createElement(compToAdd.type)
    //     if (!compToAdd.slot && ui.payload) compToAdd.slot = ui.payload
    //     this._uiComposeComponent(newEl, compToAdd)
    //     // If nested components, go again - but don't pass payload to sub-components
    //     if (compToAdd.components) {
    //         this._uiExtendEl(newEl, compToAdd.components)
    //     }
    //     console.log('MAGIC: ', this.magick, newEl, newEl.outerHTML)()
    //     this.set('magick', newEl.outerHTML)
    //     // if (compToAdd.id) newEl.setAttribute('ref', compToAdd.id)
    //     // if (elParent.id) newEl.setAttribute('data-parent', elParent.id)
    // }
    // TODO Add check if ID already exists
    // TODO Allow single add without using components array
    /** Handle incoming msg._ui add requests
     * @param {*} ui Standardised msg._ui property object. Note that payload and topic are appended to this object
     * @param {boolean} isRecurse Is this a recursive call?
     */
    _uiAdd(ui, isRecurse) {
      _a.log("trace", "Ui:_uiManager:add", "Starting _uiAdd")();
      ui.components.forEach((compToAdd, i) => {
        _a.log("trace", "Ui:_uiAdd:components-forEach:".concat(i), "Component to add: ", compToAdd)();
        let newEl;
        switch (compToAdd.type) {
          // If trying to insert raw html, wrap in a div
          case "html": {
            compToAdd.ns = "html";
            newEl = _a.doc.createElement("div");
            break;
          }
          // If trying to insert raw svg, need to create in namespace
          case "svg": {
            compToAdd.ns = "svg";
            newEl = _a.doc.createElementNS("http://www.w3.org/2000/svg", "svg");
            break;
          }
          default: {
            compToAdd.ns = "dom";
            newEl = _a.doc.createElement(compToAdd.type);
            break;
          }
        }
        if (!compToAdd.slot && ui.payload) compToAdd.slot = ui.payload;
        this._uiComposeComponent(newEl, compToAdd);
        let elParent;
        if (compToAdd.parentEl) {
          elParent = compToAdd.parentEl;
        } else if (ui.parentEl) {
          elParent = ui.parentEl;
        } else if (compToAdd.parent) {
          elParent = _a.doc.querySelector(compToAdd.parent);
        } else if (ui.parent) {
          elParent = _a.doc.querySelector(ui.parent);
        }
        if (!elParent) {
          _a.log("info", "Ui:_uiAdd", "No parent found, adding to body")();
          elParent = _a.doc.querySelector("body");
        }
        if (compToAdd.position && compToAdd.position === "first") {
          elParent.insertBefore(newEl, elParent.firstChild);
        } else if (compToAdd.position && Number.isInteger(Number(compToAdd.position))) {
          elParent.insertBefore(newEl, elParent.children[compToAdd.position]);
        } else {
          elParent.appendChild(newEl);
        }
        if (compToAdd.components) {
          this._uiExtendEl(newEl, compToAdd.components, compToAdd.ns);
        }
      });
    }
    // --- end of _uiAdd ---
    /** Enhance an HTML element that is being composed with ui data
     *  such as ID, attribs, event handlers, custom props, etc.
     * @param {*} el HTML Element to enhance
     * @param {*} comp Individual uibuilder ui component spec
     */
    _uiComposeComponent(el, comp) {
      if (comp.attributes) {
        Object.keys(comp.attributes).forEach((attrib) => {
          if (attrib === "class" && Array.isArray(comp.attributes[attrib])) comp.attributes[attrib].join(" ");
          _a.log("trace", "_uiComposeComponent:attributes-forEach", "Attribute: '".concat(attrib, "', value: '").concat(comp.attributes[attrib], "'"))();
          if (attrib === "value") el.value = comp.attributes[attrib];
          if (attrib.startsWith("xlink:")) el.setAttributeNS("http://www.w3.org/1999/xlink", attrib, comp.attributes[attrib]);
          else el.setAttribute(attrib, comp.attributes[attrib]);
        });
      }
      if (comp.id) el.setAttribute("id", comp.id);
      if (comp.type === "svg") {
        el.setAttributeNS("http://www.w3.org/2000/xmlns/", "xmlns", "http://www.w3.org/2000/svg");
        el.setAttributeNS("http://www.w3.org/2000/xmlns/", "xmlns:xlink", "http://www.w3.org/1999/xlink");
      }
      if (comp.events) {
        Object.keys(comp.events).forEach((type) => {
          if (type.toLowerCase === "onclick") type = "click";
          try {
            el.addEventListener(type, (evt) => {
              new Function("evt", "".concat(comp.events[type], "(evt)"))(evt);
            });
          } catch (err) {
            _a.log("error", "Ui:_uiComposeComponent", "Add event '".concat(type, "' for element '").concat(comp.type, "': Cannot add event handler. ").concat(err.message))();
          }
        });
      }
      if (comp.properties) {
        Object.keys(comp.properties).forEach((prop) => {
          el[prop] = comp.properties[prop];
          if (["value", "checked"].includes(prop)) {
            el.dispatchEvent(new Event("input"));
            el.dispatchEvent(new Event("change"));
          }
        });
      }
      if (comp.slot) {
        this.replaceSlot(el, comp.slot);
      }
      if (comp.slotMarkdown) {
        this.replaceSlotMarkdown(el, comp);
      }
    }
    /** Extend an HTML Element with appended elements using ui components
     * NOTE: This fn follows a strict hierarchy of added components.
     * @param {HTMLElement} parentEl The parent HTML Element we want to append to
     * @param {*} components The ui component(s) we want to add
     * @param {string} [ns] Optional. The namespace to use.
     */
    _uiExtendEl(parentEl, components, ns = "") {
      components.forEach((compToAdd, i) => {
        _a.log("trace", "Ui:_uiExtendEl:components-forEach:".concat(i), compToAdd)();
        let newEl;
        compToAdd.ns = ns;
        if (compToAdd.ns === "html") {
          newEl = parentEl;
          this.replaceSlot(parentEl, compToAdd.slot);
        } else if (compToAdd.ns === "svg") {
          newEl = _a.doc.createElementNS("http://www.w3.org/2000/svg", compToAdd.type);
          this._uiComposeComponent(newEl, compToAdd);
          parentEl.appendChild(newEl);
        } else {
          newEl = _a.doc.createElement(compToAdd.type === "html" ? "div" : compToAdd.type);
          this._uiComposeComponent(newEl, compToAdd);
          parentEl.appendChild(newEl);
        }
        if (compToAdd.components) {
          this._uiExtendEl(newEl, compToAdd.components, compToAdd.ns);
        }
      });
    }
    // TODO Add more error handling and parameter validation
    /** Handle incoming _ui load requests
     * Can load JavaScript modules, JavaScript scripts and CSS.
     * @param {*} ui Standardised msg._ui property object. Note that payload and topic are appended to this object
     */
    _uiLoad(ui) {
      if (ui.components) {
        if (!Array.isArray(ui.components)) ui.components = [ui.components];
        ui.components.forEach(async (component) => {
          Promise.resolve().then(() => __toESM(__require(component)));
        });
      }
      if (ui.srcScripts) {
        if (!Array.isArray(ui.srcScripts)) ui.srcScripts = [ui.srcScripts];
        ui.srcScripts.forEach((script) => {
          this.loadScriptSrc(script);
        });
      }
      if (ui.txtScripts) {
        if (!Array.isArray(ui.txtScripts)) ui.txtScripts = [ui.txtScripts];
        this.loadScriptTxt(ui.txtScripts.join("\n"));
      }
      if (ui.srcStyles) {
        if (!Array.isArray(ui.srcStyles)) ui.srcStyles = [ui.srcStyles];
        ui.srcStyles.forEach((sheet) => {
          this.loadStyleSrc(sheet);
        });
      }
      if (ui.txtStyles) {
        if (!Array.isArray(ui.txtStyles)) ui.txtStyles = [ui.txtStyles];
        this.loadStyleTxt(ui.txtStyles.join("\n"));
      }
    }
    // --- end of _uiLoad ---
    /** Handle incoming _ui messages and loaded UI JSON files
     * Called from start()
     * @param {*} msg Standardised msg object containing a _ui property object
     */
    _uiManager(msg) {
      if (!msg._ui) return;
      if (!Array.isArray(msg._ui)) msg._ui = [msg._ui];
      msg._ui.forEach((ui, i) => {
        if (ui.mode && !ui.method) ui.method = ui.mode;
        if (!ui.method) {
          _a.log("error", "Ui:_uiManager", "No method defined for msg._ui[".concat(i, "]. Ignoring. "), ui)();
          return;
        }
        ui.payload = msg.payload;
        ui.topic = msg.topic;
        switch (ui.method) {
          case "add": {
            this._uiAdd(ui, false);
            break;
          }
          case "remove": {
            this._uiRemove(ui, false);
            break;
          }
          case "removeAll": {
            this._uiRemove(ui, true);
            break;
          }
          case "replace": {
            this._uiReplace(ui);
            break;
          }
          case "update": {
            this._uiUpdate(ui);
            break;
          }
          case "load": {
            this._uiLoad(ui);
            break;
          }
          case "reload": {
            this._uiReload();
            break;
          }
          case "notify": {
            this.showDialog("notify", ui, msg);
            break;
          }
          case "alert": {
            this.showDialog("alert", ui, msg);
            break;
          }
          default: {
            _a.log("error", "Ui:_uiManager", "Invalid msg._ui[".concat(i, "].method (").concat(ui.method, "). Ignoring"))();
            break;
          }
        }
      });
    }
    // --- end of _uiManager ---
    /** Handle a reload request */
    _uiReload() {
      _a.log("trace", "Ui:uiManager:reload", "reloading")();
      location.reload();
    }
    // TODO Add better tests for failures (see comments)
    /** Handle incoming _ui remove requests
     * @param {*} ui Standardised msg._ui property object. Note that payload and topic are appended to this object
     * @param {boolean} all Optional, default=false. If true, will remove ALL found elements, otherwise only the 1st is removed
     */
    _uiRemove(ui, all = false) {
      ui.components.forEach((compToRemove) => {
        let els;
        if (all !== true) els = [_a.doc.querySelector(compToRemove)];
        else els = _a.doc.querySelectorAll(compToRemove);
        els.forEach((el) => {
          try {
            el.remove();
          } catch (err) {
            _a.log("trace", "Ui:_uiRemove", "Could not remove. ".concat(err.message))();
          }
        });
      });
    }
    // --- end of _uiRemove ---
    /** Handle incoming _ui replace requests
     * @param {*} ui Standardised msg._ui property object. Note that payload and topic are appended to this object
     */
    _uiReplace(ui) {
      _a.log("trace", "Ui:_uiReplace", "Starting")();
      ui.components.forEach((compToReplace, i) => {
        _a.log("trace", "Ui:_uiReplace:components-forEach:".concat(i), "Component to replace: ", compToReplace)();
        let elToReplace;
        if (compToReplace.id) {
          elToReplace = _a.doc.getElementById(compToReplace.id);
        } else if (compToReplace.selector || compToReplace.select) {
          elToReplace = _a.doc.querySelector(compToReplace.selector);
        } else if (compToReplace.name) {
          elToReplace = _a.doc.querySelector('[name="'.concat(compToReplace.name, '"]'));
        } else if (compToReplace.type) {
          elToReplace = _a.doc.querySelector(compToReplace.type);
        }
        _a.log("trace", "Ui:_uiReplace:components-forEach:".concat(i), "Element to replace: ", elToReplace)();
        if (elToReplace === void 0 || elToReplace === null) {
          _a.log("trace", "Ui:_uiReplace:components-forEach:".concat(i, ":noReplace"), "Cannot find the DOM element. Adding instead.", compToReplace)();
          this._uiAdd({ components: [compToReplace] }, false);
          return;
        }
        let newEl;
        switch (compToReplace.type) {
          // If trying to insert raw html, wrap in a div
          case "html": {
            compToReplace.ns = "html";
            newEl = _a.doc.createElement("div");
            break;
          }
          // If trying to insert raw svg, need to create in namespace
          case "svg": {
            compToReplace.ns = "svg";
            newEl = _a.doc.createElementNS("http://www.w3.org/2000/svg", "svg");
            break;
          }
          default: {
            compToReplace.ns = "dom";
            newEl = _a.doc.createElement(compToReplace.type);
            break;
          }
        }
        this._uiComposeComponent(newEl, compToReplace);
        elToReplace.replaceWith(newEl);
        if (compToReplace.components) {
          this._uiExtendEl(newEl, compToReplace.components, compToReplace.ns);
        }
      });
    }
    // --- end of _uiReplace ---
    // TODO Allow single add without using components array
    // TODO Allow sub-components
    // TODO Add multi-slot capability
    /** Handle incoming _ui update requests
     * @param {*} ui Standardised msg._ui property object. Note that payload and topic are appended to this object
     */
    _uiUpdate(ui) {
      _a.log("trace", "UI:_uiUpdate:update", "Starting _uiUpdate", ui)();
      if (!ui.components) ui.components = [Object.assign({}, ui)];
      ui.components.forEach((compToUpd, i) => {
        _a.log("trace", "_uiUpdate:components-forEach", "Start loop #".concat(i), compToUpd)();
        let elToUpd;
        if (compToUpd.parentEl) {
          elToUpd = compToUpd.parentEl;
        } else if (compToUpd.id) {
          elToUpd = _a.doc.querySelectorAll("#".concat(compToUpd.id));
        } else if (compToUpd.selector || compToUpd.select) {
          elToUpd = _a.doc.querySelectorAll(compToUpd.selector);
        } else if (compToUpd.name) {
          elToUpd = _a.doc.querySelectorAll('[name="'.concat(compToUpd.name, '"]'));
        } else if (compToUpd.type) {
          elToUpd = _a.doc.querySelectorAll(compToUpd.type);
        }
        if (elToUpd === void 0 || elToUpd.length < 1) {
          _a.log("warn", "Ui:_uiManager:update", "Cannot find the DOM element. Ignoring.", compToUpd)();
          return;
        }
        _a.log("trace", "_uiUpdate:components-forEach", "Element(s) to update. Count: ".concat(elToUpd.length), elToUpd)();
        if (!compToUpd.slot && compToUpd.payload) compToUpd.slot = compToUpd.payload;
        elToUpd.forEach((el, j) => {
          _a.log("trace", "_uiUpdate:components-forEach", "Updating element #".concat(j), el)();
          this._uiComposeComponent(el, compToUpd);
          if (compToUpd.components) {
            _a.log("trace", "_uiUpdate:nested-component", "Element #".concat(j, " - nested-component"), compToUpd, el)();
            const nc = { _ui: [] };
            compToUpd.components.forEach((nestedComp, k) => {
              const method = nestedComp.method || compToUpd.method || ui.method;
              if (nestedComp.method) delete nestedComp.method;
              if (!Array.isArray(nestedComp)) nestedComp = [nestedComp];
              _a.log("trace", "_uiUpdate:nested-component", "Element #".concat(j, " - nested-component #").concat(k), nestedComp)();
              nc._ui.push({
                method,
                parentEl: el,
                components: nestedComp
              });
            });
            _a.log("trace", "_uiUpdate:nested-component", "Element #".concat(j, " - nested-component new manager"), nc)();
            this._uiManager(nc);
          }
        });
      });
    }
    // --- end of _uiUpdate ---
    //#endregion ---- -------- ----
    //#region ---- External Methods ----
    /** Simplistic jQuery-like document CSS query selector, returns an HTML Element
     * NOTE that this fn returns the element itself. Use $$ to get the properties of 1 or more elements.
     * If the selected element is a <template>, returns the first child element.
     * type {HTMLElement}
     * @param {string} cssSelector A CSS Selector that identifies the element to return
     * @param {"el"|"text"|"html"|"attributes"|"attr"} [output] Optional. What type of output to return. Defaults to "el", the DOM element reference
     * @param {HTMLElement} [context] Optional. The context to search within. Defaults to the document. Must be a DOM element.
     * @returns {HTMLElement|string|Array|null} Selected HTML DOM element, innerText, innerHTML, attribute list or null
     */
    $(cssSelector, output, context) {
      if (!context) context = _a.doc;
      if (!output) output = "el";
      if (!context || !context.nodeType) {
        _a.log(1, "Uib:$", "Invalid context element. Must be a valid HTML element.", context)();
        return null;
      }
      let el = context.querySelector(cssSelector);
      if (!el || !el.nodeType) {
        _a.log(1, "Uib:$", "No element found or element is not an HTML element for CSS selector ".concat(cssSelector))();
        return null;
      }
      if (el.nodeName === "TEMPLATE") {
        el = el.content.firstElementChild;
        if (!el) {
          _a.log(0, "Uib:$", "Template selected for CSS selector ".concat(cssSelector, " but it is empty"))();
          return null;
        }
      }
      let out;
      try {
        switch (output.toLowerCase()) {
          case "text": {
            out = el.innerText;
            break;
          }
          case "html": {
            out = el.innerHTML;
            break;
          }
          case "attr":
          case "attributes": {
            out = {};
            for (const attr of el.attributes) {
              out[attr.name] = attr.value;
            }
            break;
          }
          default: {
            out = el;
            break;
          }
        }
      } catch (e) {
        out = el;
        _a.log(1, "Uib:$", 'Could not process output type "'.concat(output, '" for CSS selector ').concat(cssSelector, ", returned the DOM element. ").concat(e.message), e)();
      }
      return out;
    }
    /** CSS query selector that returns ALL found selections. Matches the Chromium DevTools feature of the same name.
     * NOTE that this fn returns an array showing the PROPERTIES of the elements whereas $ returns the element itself
     * @param {string} cssSelector A CSS Selector that identifies the elements to return
     * @param {HTMLElement} [context] Optional. The context to search within. Defaults to the document. Must be a DOM element.
     * @returns {HTMLElement[]} Array of DOM elements/nodes. Array is empty if selector is not found.
     */
    $$(cssSelector, context) {
      if (!context) context = _a.doc;
      if (!context || !context.nodeType) {
        _a.log(1, "Uib:$$", "Invalid context element. Must be a valid HTML element.", context)();
        return null;
      }
      return Array.from(context.querySelectorAll(cssSelector));
    }
    /** Add 1 or several class names to an element
     * @param {string|string[]} classNames Single or array of classnames
     * @param {HTMLElement} el HTML Element to add class(es) to
     */
    addClass(classNames, el) {
      if (!Array.isArray(classNames)) classNames = [classNames];
      if (el) el.classList.add(...classNames);
    }
    /** Apply a source template tag to a target html element
     * NOTES:
     * - Any attributes are only applied to the 1ST ELEMENT of the template content. Use a wrapper div if you need to apply to multiple elements.
     * - When using 'wrap' mode, the target content is placed into the template's 1ST <slot> only (if present).
     * - styles in ALL templates are accessible to all templates & impact the whole page.
     * - scripts in templates are run AT TIME OF APPLICATION (so may run multiple times).
     * - scripts in templates are applied in order of application, so variables may not yet exist if defined in subsequent templates
     * @param {string} sourceId The HTML ID of the source element
     * @param {string} targetId The HTML ID of the target element
     * @param {object} config Configuration options
     *   @param {boolean=} config.onceOnly   If true, the source will be adopted (the source is moved)
     *   @param {object=}  config.attributes A set of key:value pairs that will be applied as attributes to the 1ST ELEMENT ONLY of the target
     *   @param {'insert'|'replace'|'wrap'}  config.mode How to apply the template. Default is 'insert'. 'replace' will replace the targets innerHTML. 'wrap' is like 'replace' but will put any target content into the template's 1ST <slot> (if present).
     */
    applyTemplate(sourceId, targetId, config) {
      var _a3;
      if (!config) config = {};
      if (!config.onceOnly) config.onceOnly = false;
      if (!config.mode) config.mode = "insert";
      const template = _a.doc.getElementById(sourceId);
      if (!template || template.tagName !== "TEMPLATE") {
        _a.log("error", "Ui:applyTemplate", "Source must be a <template>. id='".concat(sourceId, "'"))();
        return;
      }
      const target = _a.doc.getElementById(targetId);
      if (!target) {
        _a.log("error", "Ui:applyTemplate", "Target not found: id='".concat(targetId, "'"))();
        return;
      }
      const targetContent = (_a3 = target.innerHTML) != null ? _a3 : "";
      if (targetContent && config.mode === "replace") {
        _a.log("warn", "Ui:applyTemplate", "Target element is not empty, content is replaced. id='".concat(targetId, "'"))();
      }
      let templateContent;
      if (config.onceOnly === true) templateContent = _a.doc.adoptNode(template.content);
      else templateContent = _a.doc.importNode(template.content, true);
      if (templateContent) {
        if (config.attributes) {
          const el = templateContent.firstElementChild;
          Object.keys(config.attributes).forEach((attrib) => {
            el.setAttribute(attrib, config.attributes[attrib]);
          });
        }
        if (config.mode === "insert") {
          target.appendChild(templateContent);
        } else if (config.mode === "replace") {
          target.innerHTML = "";
          target.appendChild(templateContent);
        } else if (config.mode === "wrap") {
          target.innerHTML = "";
          target.appendChild(templateContent);
          if (targetContent) {
            const slot = target.getElementsByTagName("slot");
            if (slot.length > 0) {
              slot[0].innerHTML = targetContent;
            }
          }
        }
      } else {
        _a.log("warn", "Ui:applyTemplate", "No valid content found in template")();
      }
    }
    /** Converts markdown text input to HTML if the Markdown-IT library is loaded
     * Otherwise simply returns the text
     * @param {string} mdText The input markdown string
     * @returns {string} HTML (if Markdown-IT library loaded and parse successful) or original text
     */
    convertMarkdown(mdText) {
      if (!mdText) return "";
      if (!_a.win["markdownit"]) return mdText;
      if (!_a.md) this._markDownIt();
      try {
        return _a.md.render(mdText.trim());
      } catch (e) {
        _a.log(0, "uibuilder:convertMarkdown", "Could not render Markdown. ".concat(e.message), e)();
        return '<p class="border error">Could not render Markdown<p>';
      }
    }
    /** Include HTML fragment, img, video, text, json, form data, pdf or anything else from an external file or API
     * Wraps the included object in a div tag.
     * PDF's, text or unknown MIME types are also wrapped in an iFrame.
     * @param {string} url The URL of the source file to include
     * @param {object} uiOptions Object containing properties recognised by the _uiReplace function. Must at least contain an id
     * param {string} uiOptions.id The HTML ID given to the wrapping DIV tag
     * param {string} uiOptions.parentSelector The CSS selector for a parent element to insert the new HTML under (defaults to 'body')
     * @returns {Promise<any>} Status
     */
    async include(url2, uiOptions) {
      if (!fetch) {
        _a.log(0, "Ui:include", "Current environment does not include `fetch`, skipping.")();
        return "Current environment does not include `fetch`, skipping.";
      }
      if (!url2) {
        _a.log(0, "Ui:include", "url parameter must be provided, skipping.")();
        return "url parameter must be provided, skipping.";
      }
      if (!uiOptions || !uiOptions.id) {
        _a.log(0, "Ui:include", "uiOptions parameter MUST be provided and must contain at least an `id` property, skipping.")();
        return "uiOptions parameter MUST be provided and must contain at least an `id` property, skipping.";
      }
      let response;
      try {
        response = await fetch(url2);
      } catch (error) {
        _a.log(0, "Ui:include", "Fetch of file '".concat(url2, "' failed. "), error.message)();
        return error.message;
      }
      if (!response.ok) {
        _a.log(0, "Ui:include", "Fetch of file '".concat(url2, "' failed. Status='").concat(response.statusText, "'"))();
        return response.statusText;
      }
      const contentType = await response.headers.get("content-type");
      let type = null;
      if (contentType) {
        if (contentType.includes("text/html")) {
          type = "html";
        } else if (contentType.includes("application/json")) {
          type = "json";
        } else if (contentType.includes("multipart/form-data")) {
          type = "form";
        } else if (contentType.includes("image/")) {
          type = "image";
        } else if (contentType.includes("video/")) {
          type = "video";
        } else if (contentType.includes("application/pdf")) {
          type = "pdf";
        } else if (contentType.includes("text/plain")) {
          type = "text";
        }
      }
      let slot = "";
      let txtReturn = "Include successful";
      let data;
      switch (type) {
        case "html": {
          data = await response.text();
          slot = data;
          break;
        }
        case "json": {
          data = await response.json();
          slot = '<pre class="syntax-highlight">';
          slot += this.syntaxHighlight(data);
          slot += "</pre>";
          break;
        }
        case "form": {
          data = await response.formData();
          slot = '<pre class="syntax-highlight">';
          slot += this.syntaxHighlight(data);
          slot += "</pre>";
          break;
        }
        case "image": {
          data = await response.blob();
          slot = '<img src="'.concat(URL.createObjectURL(data), '">');
          if (_a.win["DOMPurify"]) {
            txtReturn = "Include successful. BUT DOMPurify loaded which may block its use.";
            _a.log("warn", "Ui:include:image", txtReturn)();
          }
          break;
        }
        case "video": {
          data = await response.blob();
          slot = '<video controls autoplay><source src="'.concat(URL.createObjectURL(data), '"></video>');
          if (_a.win["DOMPurify"]) {
            txtReturn = "Include successful. BUT DOMPurify loaded which may block its use.";
            _a.log("warn", "Ui:include:video", txtReturn)();
          }
          break;
        }
        case "pdf":
        case "text":
        default: {
          data = await response.blob();
          slot = '<iframe style="resize:both;width:inherit;height:inherit;" src="'.concat(URL.createObjectURL(data), '">');
          if (_a.win["DOMPurify"]) {
            txtReturn = "Include successful. BUT DOMPurify loaded which may block its use.";
            _a.log("warn", "Ui:include:".concat(type), txtReturn)();
          }
          break;
        }
      }
      uiOptions.type = "div";
      uiOptions.slot = slot;
      if (!uiOptions.parent) uiOptions.parent = "body";
      if (!uiOptions.attributes) uiOptions.attributes = { class: "included" };
      this._uiReplace({
        components: [
          uiOptions
        ]
      });
      _a.log("trace", "Ui:include:".concat(type), txtReturn)();
      return txtReturn;
    }
    // ---- End of include() ---- //
    /** Attach a new remote script to the end of HEAD synchronously
     * NOTE: It takes too long for most scripts to finish loading
     *       so this is pretty useless to work with the dynamic UI features directly.
     * @param {string} url The url to be used in the script src attribute
     */
    loadScriptSrc(url2) {
      const newScript = _a.doc.createElement("script");
      newScript.src = url2;
      newScript.async = false;
      _a.doc.head.appendChild(newScript);
    }
    /** Attach a new text script to the end of HEAD synchronously
     * NOTE: It takes too long for most scripts to finish loading
     *       so this is pretty useless to work with the dynamic UI features directly.
     * @param {string} textFn The text to be loaded as a script
     */
    loadScriptTxt(textFn) {
      const newScript = _a.doc.createElement("script");
      newScript.async = false;
      newScript.textContent = textFn;
      _a.doc.head.appendChild(newScript);
    }
    /** Attach a new remote stylesheet link to the end of HEAD synchronously
     * NOTE: It takes too long for most scripts to finish loading
     *       so this is pretty useless to work with the dynamic UI features directly.
     * @param {string} url The url to be used in the style link href attribute
     */
    loadStyleSrc(url2) {
      const newStyle = _a.doc.createElement("link");
      newStyle.href = url2;
      newStyle.rel = "stylesheet";
      newStyle.type = "text/css";
      _a.doc.head.appendChild(newStyle);
    }
    /** Attach a new text stylesheet to the end of HEAD synchronously
     * NOTE: It takes too long for most scripts to finish loading
     *       so this is pretty useless to work with the dynamic UI features directly.
     * @param {string} textFn The text to be loaded as a stylesheet
     */
    loadStyleTxt(textFn) {
      const newStyle = _a.doc.createElement("style");
      newStyle.textContent = textFn;
      _a.doc.head.appendChild(newStyle);
    }
    /** Load a dynamic UI from a JSON web reponse
     * @param {string} url URL that will return the ui JSON
     */
    loadui(url2) {
      if (!fetch) {
        _a.log(0, "Ui:loadui", "Current environment does not include `fetch`, skipping.")();
        return;
      }
      if (!url2) {
        _a.log(0, "Ui:loadui", "url parameter must be provided, skipping.")();
        return;
      }
      fetch(url2).then((response) => {
        if (response.ok === false) {
          throw new Error("Could not load '".concat(url2, "'. Status ").concat(response.status, ", Error: ").concat(response.statusText));
        }
        _a.log("trace", "Ui:loadui:then1", "Loaded '".concat(url2, "'. Status ").concat(response.status, ", ").concat(response.statusText))();
        const contentType = response.headers.get("content-type");
        if (!contentType || !contentType.includes("application/json")) {
          throw new TypeError("Fetch '".concat(url2, "' did not return JSON, ignoring"));
        }
        return response.json();
      }).then((data) => {
        if (data !== void 0) {
          _a.log("trace", "Ui:loadui:then2", "Parsed JSON successfully obtained")();
          this._uiManager({ _ui: data });
          return true;
        }
        return false;
      }).catch((err) => {
        _a.log("warn", "Ui:loadui:catch", "Error. ", err)();
      });
    }
    // --- end of loadui
    /** ! NOT COMPLETE Move an element from one position to another
     * @param {object} opts Options
     * @param {string} opts.sourceSelector Required, CSS Selector that identifies the element to be moved
     * @param {string} opts.targetSelector Required, CSS Selector that identifies the element to be moved
     */
    moveElement(opts) {
      const { sourceSelector, targetSelector, moveType, position } = opts;
      const sourceEl = document.querySelector(sourceSelector);
      if (!sourceEl) {
        _a.log(0, "Ui:moveElement", "Source element not found")();
        return;
      }
      const targetEl = document.querySelector(targetSelector);
      if (!targetEl) {
        _a.log(0, "Ui:moveElement", "Target element not found")();
        return;
      }
    }
    /** Get standard data from a DOM node.
     * @param {*} node DOM node to examine
     * @param {string} cssSelector Identify the DOM element to get data from
     * @returns {object} Standardised data object
     */
    nodeGet(node, cssSelector) {
      const thisOut = {
        id: node.id === "" ? void 0 : node.id,
        name: node.name,
        children: node.childNodes.length,
        type: node.nodeName,
        attributes: void 0,
        isUserInput: node.validity ? true : false,
        userInput: !node.validity ? void 0 : {
          value: node.value,
          validity: void 0,
          willValidate: node.willValidate,
          valueAsDate: node.valueAsDate,
          valueAsNumber: node.valueAsNumber,
          type: node.type
        }
      };
      if (["UL", "OL"].includes(node.nodeName)) {
        const listEntries = _a.doc.querySelectorAll("".concat(cssSelector, " li"));
        if (listEntries) {
          thisOut.list = {
            "entries": listEntries.length
          };
        }
      }
      if (node.nodeName === "DL") {
        const listEntries = _a.doc.querySelectorAll("".concat(cssSelector, " dt"));
        if (listEntries) {
          thisOut.list = {
            "entries": listEntries.length
          };
        }
      }
      if (node.nodeName === "TABLE") {
        const bodyEntries = _a.doc.querySelectorAll("".concat(cssSelector, " > tbody > tr"));
        const headEntries = _a.doc.querySelectorAll("".concat(cssSelector, " > thead > tr"));
        const cols = _a.doc.querySelectorAll("".concat(cssSelector, " > tbody > tr:last-child > *"));
        if (bodyEntries || headEntries || cols) {
          thisOut.table = {
            "headRows": headEntries ? headEntries.length : 0,
            "bodyRows": bodyEntries ? bodyEntries.length : 0,
            "columns": cols ? cols.length : 0
          };
        }
      }
      if (node.nodeName !== "#text" && node.attributes && node.attributes.length > 0) {
        thisOut.attributes = {};
        for (const attrib of node.attributes) {
          if (attrib.name !== "id") {
            thisOut.attributes[attrib.name] = node.attributes[attrib.name].value;
          }
          if (attrib.name === "class") thisOut.classes = Array.from(node.classList);
        }
      }
      if (node.nodeName === "#text") {
        thisOut.text = node.textContent;
      }
      if (node.validity) thisOut.userInput.validity = {};
      for (const v in node.validity) {
        thisOut.userInput.validity[v] = node.validity[v];
      }
      return thisOut;
    }
    // --- end of nodeGet --- //
    /** Show a browser notification if possible. Returns a promise
     * Config can be a simple string, a Node-RED msg (topic as title, payload as body)
     * or a Notifications API options object + config.title string.
     * Config ref: https://developer.mozilla.org/en-US/docs/Web/API/Notification/Notification
     * @param {object|string} config Notification config object or simple message string
     * @returns {Promise} Resolves on close or click event, returns the event.
     */
    async notification(config) {
      if (typeof config === "string") {
        config = { body: config };
      }
      if (typeof Notification === "undefined") return Promise.reject(new Error("Notifications not available in this browser"));
      let permit = Notification.permission;
      if (permit === "denied") {
        return Promise.reject(new Error("Notifications not permitted by user"));
      } else if (permit === "granted") {
        return this._showNotification(config);
      }
      permit = await Notification.requestPermission();
      if (permit === "granted") {
        return this._showNotification(config);
      }
      return Promise.reject(new Error("Notifications not permitted by user"));
    }
    /** Remove All, 1 or more class names from an element
     * @param {undefined|null|""|string|string[]} classNames Single or array of classnames. If undefined, "" or null, remove all classes
     * @param {HTMLElement} el HTML Element to add class(es) to
     */
    removeClass(classNames, el) {
      if (!classNames) {
        el.removeAttribute("class");
        return;
      }
      if (!Array.isArray(classNames)) classNames = [classNames];
      if (el) el.classList.remove(...classNames);
    }
    /** Replace or add an HTML element's slot from text or an HTML string
     * WARNING: Executes <script> tags! And will process <style> tags.
     * Will use DOMPurify if that library has been loaded to window.
     * param {*} ui Single entry from the msg._ui property
     * @param {Element} el Reference to the element that we want to update
     * @param {*} slot The slot content we are trying to add/replace (defaults to empty string)
     */
    replaceSlot(el, slot) {
      if (!el) return;
      if (!slot) slot = "";
      slot = this.sanitiseHTML(slot);
      const tempFrag = _a.doc.createRange().createContextualFragment(slot);
      const elRange = _a.doc.createRange();
      elRange.selectNodeContents(el);
      elRange.deleteContents();
      el.append(tempFrag);
    }
    /** Replace or add an HTML element's slot from a Markdown string
     * Only does something if the markdownit library has been loaded to window.
     * Will use DOMPurify if that library has been loaded to window.
     * @param {Element} el Reference to the element that we want to update
     * @param {*} component The component we are trying to add/replace
     */
    replaceSlotMarkdown(el, component) {
      if (!el) return;
      if (!component.slotMarkdown) return;
      component.slotMarkdown = this.convertMarkdown(component.slotMarkdown);
      component.slotMarkdown = this.sanitiseHTML(component.slotMarkdown);
      el.innerHTML = component.slotMarkdown;
    }
    /** Sanitise HTML to make it safe - if the DOMPurify library is loaded
     * Otherwise just returns that HTML as-is.
     * @param {string} html The input HTML string
     * @returns {string} The sanitised HTML or the original if DOMPurify not loaded
     */
    sanitiseHTML(html) {
      if (!_a.win["DOMPurify"]) return html;
      return _a.win["DOMPurify"].sanitize(html, { ADD_TAGS: this.sanitiseExtraTags, ADD_ATTR: this.sanitiseExtraAttribs });
    }
    /** Show a pop-over "toast" dialog or a modal alert // TODO - Allow notify to sit in corners rather than take over the screen
     * Refs: https://www.w3.org/WAI/ARIA/apg/example-index/dialog-modal/alertdialog.html,
     *       https://www.w3.org/WAI/ARIA/apg/example-index/dialog-modal/dialog.html,
     *       https://www.w3.org/WAI/ARIA/apg/patterns/dialogmodal/
     * @param {"notify"|"alert"} type Dialog type
     * @param {object} ui standardised ui data
     * @param {object} [msg] msg.payload/msg.topic - only used if a string. Optional.
     * @returns {void}
     */
    showDialog(type, ui, msg) {
<<<<<<< HEAD
      let content = "";
      if (msg && msg.payload && typeof msg.payload === "string") content += "<div>".concat(msg.payload, "</div>");
      if (ui.content) content += "<div>".concat(ui.content, "</div>");
      if (content === "") {
=======
      let body = "";
      if (msg.payload && typeof msg.payload === "string") body += "<div>".concat(msg.payload, "</div>");
      if (ui.content) body += "<div>".concat(ui.content, "</div>");
      if (body === "") {
>>>>>>> 0e7466ab
        _a.log(1, "Ui:showDialog", "Toast content is blank. Not shown.")();
        return;
      }
      let title = "";
      if (ui.title) title = ui.title;
      else if (msg.topic) title = msg.topic;
      if (ui.noAutohide) ui.noAutoHide = ui.noAutohide;
      if (ui.noAutoHide) ui.autohide = !ui.noAutoHide;
      if (ui.autoHideDelay) {
        if (!ui.autohide) ui.autohide = true;
        ui.delay = ui.autoHideDelay;
      } else ui.autoHideDelay = 1e4;
      if (!Object.prototype.hasOwnProperty.call(ui, "autohide")) ui.autohide = true;
      let content = "";
      let icon = "";
      if (type === "alert") {
        icon = '<svg viewBox="0 0 192.146 192.146"><path d="M108.186 144.372c0 7.054-4.729 12.32-12.037 12.32h-.254c-7.054 0-11.92-5.266-11.92-12.32 0-7.298 5.012-12.31 12.174-12.31s11.91 4.992 12.037 12.31zM88.44 125.301h15.447l2.951-61.298H85.46l2.98 61.298zm101.932 51.733c-2.237 3.664-6.214 5.921-10.493 5.921H12.282c-4.426 0-8.51-2.384-10.698-6.233a12.34 12.34 0 0 1 .147-12.349l84.111-149.22c2.208-3.722 6.204-5.96 10.522-5.96h.332c4.445.107 8.441 2.618 10.513 6.546l83.515 149.229c1.993 3.8 1.905 8.363-.352 12.066zm-10.493-6.4L96.354 21.454l-84.062 149.18h167.587z" /></svg>';
        ui.modal = true;
        ui.autohide = false;
      }
      content = '<div class="toast-head">'.concat(icon).concat(title, '</div><div class="toast-body">').concat(body, "</div>");
      let toaster = _a.doc.getElementById("toaster");
      if (toaster === null) {
        toaster = _a.doc.createElement("div");
        toaster.id = "toaster";
        toaster.title = "Click to clear all notifcations";
        toaster.setAttribute("class", "toaster");
        toaster.setAttribute("role", "dialog");
        toaster.setAttribute("arial-label", "Toast message");
        toaster.onclick = function() {
          toaster.remove();
        };
        _a.doc.body.insertAdjacentElement("afterbegin", toaster);
      }
      const toast = _a.doc.createElement("div");
      toast.title = "Click to clear this notifcation";
      toast.setAttribute("class", "toast ".concat(ui.variant ? ui.variant : "", " ").concat(type));
      toast.innerHTML = content;
      toast.setAttribute("role", "alertdialog");
      if (ui.modal) toast.setAttribute("aria-modal", ui.modal);
      toast.onclick = function(evt) {
        evt.stopPropagation();
        toast.remove();
        if (toaster.childElementCount < 1) toaster.remove();
      };
      if (type === "alert") {
      }
      toaster.insertAdjacentElement(ui.appendToast === true ? "beforeend" : "afterbegin", toast);
      if (ui.autohide === true) {
        setInterval(() => {
          toast.remove();
          if (toaster.childElementCount < 1) toaster.remove();
        }, ui.autoHideDelay);
      }
    }
    // --- End of showDialog ---
    /** Directly manage UI via JSON
     * @param {object} json Either an object containing {_ui: {}} or simply simple {} containing ui instructions
     */
    ui(json) {
      let msg = {};
      if (json._ui) msg = json;
      else msg._ui = json;
      this._uiManager(msg);
    }
    /** Get data from the DOM. Returns selection of useful props unless a specific prop requested.
     * @param {string} cssSelector Identify the DOM element to get data from
     * @param {string} [propName] Optional. Specific name of property to get from the element
     * @returns {Array<*>} Array of objects containing either specific requested property or a selection of useful properties
     */
    uiGet(cssSelector, propName = null) {
      const selection = (
        /** @type {NodeListOf<HTMLInputElement>} */
        _a.doc.querySelectorAll(cssSelector)
      );
      const out = [];
      selection.forEach((node) => {
        if (propName) {
          if (propName === "classes") propName = "class";
          let prop = node.getAttribute(propName);
          if (prop === void 0 || prop === null) {
            try {
              prop = node[propName];
            } catch (error) {
            }
          }
          if (prop === void 0 || prop === null) {
            if (propName.toLowerCase() === "value") out.push(node.innerText);
            else out.push("Property '".concat(propName, "' not found"));
          } else {
            const p = {};
            const cType = prop.constructor.name.toLowerCase();
            if (cType === "namednodemap") {
              for (const key of prop) {
                p[key.name] = prop[key.name].value;
              }
            } else if (!cType.includes("map")) {
              p[propName] = prop;
            } else {
              const p2 = {};
              for (const key in prop) {
                p2[key] = prop[key];
              }
            }
            if (p.class) p.classes = Array.from(node.classList);
            out.push(p);
          }
        } else {
          out.push(this.nodeGet(node, cssSelector));
        }
      });
      return out;
    }
    // --- end of uiGet --- //
    /** External alias for _uiComposeComponent
     * @param {*} el HTML Element to enhance
     * @param {*} comp Individual uibuilder ui component spec
     */
    uiEnhanceElement(el, comp) {
      this._uiComposeComponent(el, comp);
    }
    //#region --- table handling ---
    /** Column metadata object definition
     * @typedef columnDefinition
     * @property {number} index The column index number
     * @property {boolean} hasName Whether the column has a defined name or not
     * @property {string} title The title of the column. Shown in the table header row
     * @property {string=} name Optional. A defined column name that will be added as the `data-col-name` to all cells in the column if defined
     * @property {string|number=} key Optional. A key value (currently unused)
     * @property {"string"|"date"|"number"|"html"=} dataType FOR FUTURE USE. Optional. What type of data will this column contain?
     * @property {boolean=} editable FOR FUTURE USE. Optional. Can cells in this column be edited?
     */
    /** Directly add a table to a parent element.
     * @param {Array<object>|Array<Array>|object} data  Input data array or object. Object of objects gives named rows. Array of objects named cols. Array of arrays no naming.
     * @param {object} [opts] Build options
     *   @param {Array<columnDefinition>=} opts.cols Column metadata. If not provided will be derived from 1st row of data
     *   @param {HTMLElement|string} opts.parent Default=body. The table will be added as a child. May be an actual HTML element or a CSS Selector
     *   @param {boolean=} opts.allowHTML Optional, default=false. If true, allows HTML cell content, otherwise only allows text. Always sanitise HTML inputs
     */
    createTable(data = [], opts = { parent: "body" }) {
      if (!opts.parent) throw new Error("[ui.js:createTable] opts.parent must be provided");
      this.buildHtmlTable(data, opts);
    }
    // TODO ...
    /** Builds & returns an HTML table element from an array (or object) of objects
     * 1st row is used for columns unless you pass opts.cols to describe them.
     * If an object of objects, inner keys are used to populate th/td `data-col-name` attribs. Outer keys applied as row ID's.
     *
     * TODO
     * - Allow optional caption, heading, footers, optional collapse
     * - Multiple headings, footers
     * - colspans, rowspans
     * - multiple tbody
     *
     * @param {Array<object>|Array<Array>|object} data Input data array or object. Object of objects gives named rows. Array of objects named cols. Array of arrays no naming.
     * @param {object} opts Table options
     *   @param {Array<columnDefinition>=} opts.cols Column metadata. If not provided will be derived from 1st row of data
     *   @param {HTMLElement|string=} opts.parent If provided, the table will be added as a child instead of returned. May be an actual HTML element or a CSS Selector
     *   @param {boolean=} opts.allowHTML Optional, default=false. If true, allows HTML cell content, otherwise only allows text. Always sanitise HTML inputs
     * @returns {HTMLTableElement|HTMLParagraphElement} Output HTML Element
     */
    buildHtmlTable(data, opts = {}) {
      let rowKeys;
      const dataType = Object.prototype.toString.apply(data);
      if (dataType === "[object Array]" || dataType === "[object Object]") {
        rowKeys = Object.keys(data);
        data = Object.values(data);
      } else {
        const out = _a.doc.createElement("p");
        out.textContent = "Input data is not an array or an object, cannot create a table.";
        return out;
      }
      if (rowKeys.length > 1e3) _a.log(1, "Uib:buildHtmlTable", "Warning, data is ".concat(rowKeys.length, " rows. Anything over 1,000 can get very slow to complete."))();
      const tbl = _a.doc.createElement("table");
      const thead = _a.doc.createElement("thead");
      const headerRow = _a.doc.createElement("tr");
      if (!opts.cols) {
        if (data.length < 1) throw new Error("[ui.js:buildHtmlTable] When no opts.cols is provided, data must contain at least 1 row");
        const hasName = Object.prototype.toString.apply(data[0]) !== "[object Array]";
        headerRow.dataset.colReference = "";
        opts.cols = [];
        Object.keys(data[0]).forEach((col, i) => {
          opts.cols.push({
            "index": i,
            "hasName": hasName,
            "name": hasName ? col : void 0,
            "key": col != null ? col : i,
            "title": col
          });
        });
      }
      tbl.cols = opts.cols;
      opts.cols.forEach((col) => {
        const thEl = _a.doc.createElement("th");
        thEl.textContent = col.title;
        if (col.hasName === true) thEl.dataset.colName = name;
        headerRow.appendChild(thEl);
      });
      thead.appendChild(headerRow);
      tbl.appendChild(thead);
      const tbody = _a.doc.createElement("tbody");
      tbl.appendChild(tbody);
      const rowOpts = {
        allowHTML: true,
        cols: opts.cols
        // we only want to get this once
      };
      data.forEach((item, i) => {
        if (isNaN(Number(rowKeys[i]))) rowOpts.rowId = rowKeys[i];
        else rowOpts.rowId = void 0;
        this.tblAddRow(tbl, item, rowOpts);
      });
      if (opts.parent) {
        let parentEl;
        if (typeof opts.parent === "string") {
          parentEl = _a.doc.querySelector(opts.parent);
        } else {
          parentEl = opts.parent;
        }
        try {
          parentEl.appendChild(tbl);
        } catch (e) {
          throw new Error("[ui.js:buildHtmlTable] Could not add table to parent. ".concat(e.message));
        }
        return;
      }
      return tbl;
    }
    /** Adds (or replaces) a single row in an existing table>tbody
     * NOTE: Row numbers use the rowIndex property of the row element.
     * @param {string|HTMLTableElement} tbl Either a CSS Selector for the table or a reference to the HTML Table Element
     * @param {object|Array} rowData A single row of column/cell data
     * @param {object} [options] Additional options
     *  @param {number=} options.body Optional, default=0. The tbody section to add the row to.
     *  @param {boolean=} options.allowHTML Optional, default=false. If true, allows HTML cell content, otherwise only allows text. Always sanitise HTML inputs
     *  @param {string=} options.rowId Optional. HTML element ID for the added row
     *  @param {number=} options.afterRow Optional. If provided, the new row will be added after this row number
     *  @param {number=} options.beforeRow Optional. If provided, the new row will be added before this row number. Ignored if afterRow is provided
     *  @param {number=} options.replaceRow Optional. If provided, the specified row will be REPLACED instead of added. Ignored if afterRow or beforeRow is provided
     *  @param {Array<columnDefinition>} [options.cols] Optional. Data about each column. If not provided, will be calculated from the table
     *
     * @returns {HTMLTableRowElement} Reference to the newly added row. Use the `rowIndex` prop for the row number
     */
    tblAddRow(tbl, rowData = {}, options = {}) {
      const tblType = Object.prototype.toString.apply(tbl);
      if (Object.prototype.toString.apply(options) !== "[object Object]") throw new Error("[tblAddDataRow] options must be an object");
      const dataType = Object.prototype.toString.apply(rowData);
      if (dataType !== "[object Object]" && dataType !== "[object Array]") throw new Error("[tblAddDataRow] rowData MUST be an object or an array containing column/cell data for each column");
      let tblEl;
      if (tblType === "[object HTMLTableElement]") {
        tblEl = tbl;
      } else {
        tblEl = _a.doc.querySelector(tbl);
        if (!tblEl) throw new Error('[tblAddDataRow] Table with CSS Selector "'.concat(tbl, '" not found'));
      }
      if (!options.body) options.body = 0;
      if (!("allowHTML" in options)) options.allowHTML = false;
      const tbodyEl = tblEl.getElementsByTagName("tbody")[options.body];
      if (!tbodyEl) throw new Error("[tblAddDataRow] Table must have a tbody tag, tbody section ".concat(options.body, " does not exist"));
      if (!options.cols) options.cols = this.tblGetColMeta(tblEl);
      const colMeta = options.cols;
      const rowEl = _a.doc.createElement("tr");
      if (options.rowId) rowEl.id = options.rowId;
      const cols = [];
      for (const col of colMeta) {
        const cellEl = _a.doc.createElement("td");
        cellEl.colMeta = col;
        if (col.hasName) cellEl.dataset.colName = col.name;
        cols.push(cellEl);
      }
      Object.keys(rowData).forEach((colKey, i, row) => {
        let foundEl = cols.find((col) => {
          var _a3;
          return ((_a3 = col == null ? void 0 : col.colMeta) == null ? void 0 : _a3.name) === colKey;
        });
        let foundRowData;
        if (foundEl) {
          foundRowData = rowData[colKey];
        } else {
          let numColKey = Number(colKey);
          if (isNaN(numColKey)) numColKey = i;
          if (numColKey <= cols.length - 1) {
            foundEl = cols[numColKey];
            foundRowData = Object.values(rowData)[numColKey];
          }
        }
        if (foundEl) {
          if (options.allowHTML) foundEl.innerHTML = this.sanitiseHTML(foundRowData);
          else foundEl.textContent = foundRowData;
        }
      });
      rowEl.append(...cols);
      if ("afterRow" in options) {
        const afterRow = tbodyEl.rows[options.afterRow];
        if (afterRow) return afterRow.after(rowEl);
      } else if ("beforeRow" in options) {
        const beforeRow = tbodyEl.rows[options.beforeRow];
        if (beforeRow) return beforeRow.before(rowEl);
      } else if ("replaceRow" in options) {
        const replaceRow = tbodyEl.rows[options.replaceRow];
        if (replaceRow) return replaceRow.replaceWith(rowEl);
      }
      return tbodyEl.appendChild(rowEl);
    }
    /** Add table event listener that returns the text or html content of either the full row or a single cell
     * NOTE: Assumes that the table has a `tbody` element.
     * If cells have a `data-col-name` attribute, it will be used in the output as the column name.
     * @example tblAddListener('#eltest-tbl-table', {}, myVar)
     * @example tblAddListener('#eltest-tbl-table', {eventScope: 'cell'}, myVar2)
     *
     * @param {string} tblSelector The table CSS Selector
     * @param {object} [options] Additional options. Default={}
     *   @param {"row"|"cell"=} options.eventScope Optional, default=row. Return data for either the whole row (as an object) or for the single cell clicked
     *   @param {"text"|"html"=} options.returnType Optional, default=text. Return text or html data
     *   @param {number=} options.pad Optional, default=3. Will be used to front-pad unnamed column references with zeros. e.g. 3 => "C002"/"C012"/"C342"
     *   @param {boolean=} options.send Optional, default=true. If uibuilder is present, will automatically send a message back to Node-RED.
     *   @param {string|number=} options.logLevel Optional, default=3/info. Numeric or string log level matching uibuilder's log levels.
     *   @param {string} [options.eventType] Optional, default=click. What event to listen for.
     * @param {object=} out A variable reference that will be updated with the output data upon a click event
     */
    tblAddListener(tblSelector, options = {}, out = {}) {
      const table = _a.doc.querySelector(tblSelector);
      if (!table) throw new Error('Table with CSS Selector "'.concat(tblSelector, '" not found'));
      if (typeof out !== "object") throw new Error('The "out" argument MUST be an object');
      if (!options.eventScope) options.eventScope = "row";
      if (!options.returnType) options.returnType = "text";
      if (!options.eventType) options.eventType = "click";
      if (!options.pad) options.pad = 3;
      if (!options.logLevel) options.logLevel = 2;
      if (!("send" in options)) options.send = true;
      table.querySelector("tbody").addEventListener(options.eventType, (event2) => {
        Object.keys(out).forEach((key) => delete out[key]);
        const clickedRow = event2.target.closest("tr");
        const clickedCell = event2.target.closest("td");
        if (clickedRow) {
          out.clickType = options.eventScope;
          out.eventType = options.eventType;
          const rowIndex = out.rowIndex = clickedRow.rowIndex;
          const cellIndex = out.cellIndex = clickedCell.cellIndex + 1;
          if (clickedRow.id) out.rowId = clickedRow.id;
          if (options.eventScope === "row") {
            clickedRow.querySelectorAll("td").forEach((cell) => {
              const colName = this.tblGetCellName(cell, options.pad);
              out[colName] = options.returnType === "text" ? cell.textContent.trim() : cell.innerHTML;
            });
          } else {
            const colName = this.tblGetCellName(clickedCell, options.pad);
            out[colName] = options.returnType === "text" ? clickedCell.textContent.trim() : clickedCell.innerHTML;
          }
          _a.log(options.logLevel, "Ui:tblAddClickListener", "".concat(options.eventScope, " ").concat(options.eventType, " on row=").concat(rowIndex, ", col=").concat(cellIndex, ", data: "), out)();
          if (options.send === true && _a.win["uibuilder"]) _a.win["uibuilder"].send({
            topic: "".concat(tblSelector, " ").concat(options.eventScope, " ").concat(options.eventType),
            payload: out
          });
        }
      });
    }
    /** Find the column definition for a single column
     * @param {string|number} rowKey Key or index to use for column search
     * @param {Array<columnDefinition>=} colMeta Array of column definitions. If not provided, will need the HTML table element.
     * @param {HTMLTableElement=} tblEl If the colMeta table not provided, provide the HTML table element to do the lookup
     * @returns {columnDefinition} Column metadata object
     */
    tblFindColMeta(rowKey, colMeta, tblEl) {
      if (!colMeta && !tblEl) throw new Error("[tblFindColMeta] Either the column metadata array or the HTML table element must be provided");
      if (!colMeta && tblEl) colMeta = this.tblGetColMeta(tblEl);
      let colDef;
      if (colMeta[rowKey]) colDef = colMeta[rowKey];
      else {
        const find = colMeta.find((c) => c.name === rowKey || c.index === Number(rowKey));
        if (find) colDef = find;
      }
      return colDef;
    }
    /** Return a standardised table cell name. Either from a `data-col-name` attribute or a numeric reference like `C003`
     * @param {HTMLTableCellElement} cellEl The cell element to process
     * @param {number=} pad Optional, default=3. Will be used to front-pad unnamed column references with zeros. e.g. 3 => "C002"/"C012"/"C342"
     * @returns {string} A cell name
     */
    tblGetCellName(cellEl, pad = 3) {
      var _a3;
      return (_a3 = cellEl.getAttribute("data-col-name")) != null ? _a3 : "C".concat(String(cellEl.cellIndex + 1).padStart(pad, "0"));
    }
    /** Returns either the existing or calculated column metadata given any table
     * First checks if the data is on the `cols` custom property of the table
     * If not, then looks 1st for a row with a `data-col-reference` attribute. Then for the first TR of the thead. Then for the first TR of the table.
     * @param {HTMLTableElement} tblEl DOM table element
     * @param {object} [options] Additional options. Default={}
     *   @param {number=} options.pad Optional, default=3. Will be used to front-pad unnamed column references with zeros. e.g. 3 => "C002"/"C012"/"C342"
     * @returns {Array<columnDefinition>} Column metadata = array of column definitions
     */
    tblGetColMeta(tblEl, options = {}) {
      var _a3, _b, _c;
      if (!options.pad) options.pad = 3;
      if (tblEl.cols) return tblEl.cols;
      let cols = (_a3 = tblEl.querySelector("tr[data-col-reference]")) == null ? void 0 : _a3.children;
      if (!cols) cols = (_b = tblEl.querySelector("thead>tr:first-of-type")) == null ? void 0 : _b.children;
      if (!cols) cols = (_c = tblEl.querySelector("tr:first-of-type")) == null ? void 0 : _c.children;
      if (!cols) {
        _a.log(1, "Ui:tblGetColMeta", "No columns found in table")();
        return [];
      }
      const colData = [];
      let cellEl;
      for (cellEl of cols) {
        const hasName = !!cellEl.dataset.colName;
        const colName = cellEl.dataset.colName;
        const colIndex = cellEl.cellIndex + 1;
        const colKey = hasName ? colName : "C".concat(String(cellEl.cellIndex + 1).padStart(options.pad, "0"));
        colData.push({
          index: colIndex,
          hasName,
          name: colName,
          key: colKey,
          title: cellEl.textContent
        });
      }
      tblEl.cols = colData;
      return colData;
    }
    /** Remove a row from an existing table
     * @param {string|HTMLTableElement} tbl Either a CSS Selector for the table or a reference to the HTML Table Element
     * @param {number} rowIndex The row number to remove (1st row is 0, last row is -1)
     * @param {object} [options] Additional options
     *  @param {number=} options.body Optional, default=0. The tbody section to add the row to.
     */
    tblRemoveRow(tbl, rowIndex, options = {}) {
      const tblType = Object.prototype.toString.apply(tbl);
      if (Object.prototype.toString.apply(options) !== "[object Object]") throw new Error("[tblRemoveRow] options must be an object");
      let tblEl;
      if (tblType === "[object HTMLTableElement]") {
        tblEl = tbl;
      } else {
        tblEl = _a.doc.querySelector(tbl);
        if (!tblEl) throw new Error('[tblRemoveRow] Table with CSS Selector "'.concat(tbl, '" not found'));
      }
      if (!options.body) options.body = 0;
      const tbodyEl = tblEl.getElementsByTagName("tbody")[options.body];
      if (!tbodyEl) throw new Error("[tblAddDataRow] Table must have a tbody tag, tbody section ".concat(options.body, " does not exist"));
      tbodyEl.deleteRow(rowIndex);
    }
    //#endregion --- table handling ---
    //#endregion ---- external methods ----
  }, /** Reference to DOM window - must be passed in the constructor
   * Allows for use of this library/class with `jsdom` in Node.JS as well as the browser.
   * @type {Window}
   */
  __publicField(_a, "win"), /** Reference to the DOM top-level window.document for convenience - set in constructor @type {Document} */
  __publicField(_a, "doc"), /** Log function - passed in constructor or will be a dummy function
   * @type {Function}
   */
  __publicField(_a, "log"), /** Options for Markdown-IT if available (set in constructor) */
  __publicField(_a, "mdOpts"), /** Reference to pre-loaded Markdown-IT library */
  __publicField(_a, "md"), _a);
  var ui_default = Ui;

  // node_modules/engine.io-parser/build/esm/commons.js
  var PACKET_TYPES = /* @__PURE__ */ Object.create(null);
  PACKET_TYPES["open"] = "0";
  PACKET_TYPES["close"] = "1";
  PACKET_TYPES["ping"] = "2";
  PACKET_TYPES["pong"] = "3";
  PACKET_TYPES["message"] = "4";
  PACKET_TYPES["upgrade"] = "5";
  PACKET_TYPES["noop"] = "6";
  var PACKET_TYPES_REVERSE = /* @__PURE__ */ Object.create(null);
  Object.keys(PACKET_TYPES).forEach((key) => {
    PACKET_TYPES_REVERSE[PACKET_TYPES[key]] = key;
  });
  var ERROR_PACKET = { type: "error", data: "parser error" };

  // node_modules/engine.io-parser/build/esm/encodePacket.browser.js
  var withNativeBlob = typeof Blob === "function" || typeof Blob !== "undefined" && Object.prototype.toString.call(Blob) === "[object BlobConstructor]";
  var withNativeArrayBuffer = typeof ArrayBuffer === "function";
  var isView = (obj) => {
    return typeof ArrayBuffer.isView === "function" ? ArrayBuffer.isView(obj) : obj && obj.buffer instanceof ArrayBuffer;
  };
  var encodePacket = ({ type, data }, supportsBinary, callback) => {
    if (withNativeBlob && data instanceof Blob) {
      if (supportsBinary) {
        return callback(data);
      } else {
        return encodeBlobAsBase64(data, callback);
      }
    } else if (withNativeArrayBuffer && (data instanceof ArrayBuffer || isView(data))) {
      if (supportsBinary) {
        return callback(data);
      } else {
        return encodeBlobAsBase64(new Blob([data]), callback);
      }
    }
    return callback(PACKET_TYPES[type] + (data || ""));
  };
  var encodeBlobAsBase64 = (data, callback) => {
    const fileReader = new FileReader();
    fileReader.onload = function() {
      const content = fileReader.result.split(",")[1];
      callback("b" + (content || ""));
    };
    return fileReader.readAsDataURL(data);
  };
  function toArray(data) {
    if (data instanceof Uint8Array) {
      return data;
    } else if (data instanceof ArrayBuffer) {
      return new Uint8Array(data);
    } else {
      return new Uint8Array(data.buffer, data.byteOffset, data.byteLength);
    }
  }
  var TEXT_ENCODER;
  function encodePacketToBinary(packet, callback) {
    if (withNativeBlob && packet.data instanceof Blob) {
      return packet.data.arrayBuffer().then(toArray).then(callback);
    } else if (withNativeArrayBuffer && (packet.data instanceof ArrayBuffer || isView(packet.data))) {
      return callback(toArray(packet.data));
    }
    encodePacket(packet, false, (encoded) => {
      if (!TEXT_ENCODER) {
        TEXT_ENCODER = new TextEncoder();
      }
      callback(TEXT_ENCODER.encode(encoded));
    });
  }

  // node_modules/engine.io-parser/build/esm/contrib/base64-arraybuffer.js
  var chars = "ABCDEFGHIJKLMNOPQRSTUVWXYZabcdefghijklmnopqrstuvwxyz0123456789+/";
  var lookup = typeof Uint8Array === "undefined" ? [] : new Uint8Array(256);
  for (let i = 0; i < chars.length; i++) {
    lookup[chars.charCodeAt(i)] = i;
  }
  var decode = (base64) => {
    let bufferLength = base64.length * 0.75, len = base64.length, i, p = 0, encoded1, encoded2, encoded3, encoded4;
    if (base64[base64.length - 1] === "=") {
      bufferLength--;
      if (base64[base64.length - 2] === "=") {
        bufferLength--;
      }
    }
    const arraybuffer = new ArrayBuffer(bufferLength), bytes = new Uint8Array(arraybuffer);
    for (i = 0; i < len; i += 4) {
      encoded1 = lookup[base64.charCodeAt(i)];
      encoded2 = lookup[base64.charCodeAt(i + 1)];
      encoded3 = lookup[base64.charCodeAt(i + 2)];
      encoded4 = lookup[base64.charCodeAt(i + 3)];
      bytes[p++] = encoded1 << 2 | encoded2 >> 4;
      bytes[p++] = (encoded2 & 15) << 4 | encoded3 >> 2;
      bytes[p++] = (encoded3 & 3) << 6 | encoded4 & 63;
    }
    return arraybuffer;
  };

  // node_modules/engine.io-parser/build/esm/decodePacket.browser.js
  var withNativeArrayBuffer2 = typeof ArrayBuffer === "function";
  var decodePacket = (encodedPacket, binaryType) => {
    if (typeof encodedPacket !== "string") {
      return {
        type: "message",
        data: mapBinary(encodedPacket, binaryType)
      };
    }
    const type = encodedPacket.charAt(0);
    if (type === "b") {
      return {
        type: "message",
        data: decodeBase64Packet(encodedPacket.substring(1), binaryType)
      };
    }
    const packetType = PACKET_TYPES_REVERSE[type];
    if (!packetType) {
      return ERROR_PACKET;
    }
    return encodedPacket.length > 1 ? {
      type: PACKET_TYPES_REVERSE[type],
      data: encodedPacket.substring(1)
    } : {
      type: PACKET_TYPES_REVERSE[type]
    };
  };
  var decodeBase64Packet = (data, binaryType) => {
    if (withNativeArrayBuffer2) {
      const decoded = decode(data);
      return mapBinary(decoded, binaryType);
    } else {
      return { base64: true, data };
    }
  };
  var mapBinary = (data, binaryType) => {
    switch (binaryType) {
      case "blob":
        if (data instanceof Blob) {
          return data;
        } else {
          return new Blob([data]);
        }
      case "arraybuffer":
      default:
        if (data instanceof ArrayBuffer) {
          return data;
        } else {
          return data.buffer;
        }
    }
  };

  // node_modules/engine.io-parser/build/esm/index.js
  var SEPARATOR = String.fromCharCode(30);
  var encodePayload = (packets, callback) => {
    const length = packets.length;
    const encodedPackets = new Array(length);
    let count = 0;
    packets.forEach((packet, i) => {
      encodePacket(packet, false, (encodedPacket) => {
        encodedPackets[i] = encodedPacket;
        if (++count === length) {
          callback(encodedPackets.join(SEPARATOR));
        }
      });
    });
  };
  var decodePayload = (encodedPayload, binaryType) => {
    const encodedPackets = encodedPayload.split(SEPARATOR);
    const packets = [];
    for (let i = 0; i < encodedPackets.length; i++) {
      const decodedPacket = decodePacket(encodedPackets[i], binaryType);
      packets.push(decodedPacket);
      if (decodedPacket.type === "error") {
        break;
      }
    }
    return packets;
  };
  function createPacketEncoderStream() {
    return new TransformStream({
      transform(packet, controller) {
        encodePacketToBinary(packet, (encodedPacket) => {
          const payloadLength = encodedPacket.length;
          let header;
          if (payloadLength < 126) {
            header = new Uint8Array(1);
            new DataView(header.buffer).setUint8(0, payloadLength);
          } else if (payloadLength < 65536) {
            header = new Uint8Array(3);
            const view = new DataView(header.buffer);
            view.setUint8(0, 126);
            view.setUint16(1, payloadLength);
          } else {
            header = new Uint8Array(9);
            const view = new DataView(header.buffer);
            view.setUint8(0, 127);
            view.setBigUint64(1, BigInt(payloadLength));
          }
          if (packet.data && typeof packet.data !== "string") {
            header[0] |= 128;
          }
          controller.enqueue(header);
          controller.enqueue(encodedPacket);
        });
      }
    });
  }
  var TEXT_DECODER;
  function totalLength(chunks) {
    return chunks.reduce((acc, chunk) => acc + chunk.length, 0);
  }
  function concatChunks(chunks, size) {
    if (chunks[0].length === size) {
      return chunks.shift();
    }
    const buffer = new Uint8Array(size);
    let j = 0;
    for (let i = 0; i < size; i++) {
      buffer[i] = chunks[0][j++];
      if (j === chunks[0].length) {
        chunks.shift();
        j = 0;
      }
    }
    if (chunks.length && j < chunks[0].length) {
      chunks[0] = chunks[0].slice(j);
    }
    return buffer;
  }
  function createPacketDecoderStream(maxPayload, binaryType) {
    if (!TEXT_DECODER) {
      TEXT_DECODER = new TextDecoder();
    }
    const chunks = [];
    let state = 0;
    let expectedLength = -1;
    let isBinary2 = false;
    return new TransformStream({
      transform(chunk, controller) {
        chunks.push(chunk);
        while (true) {
          if (state === 0) {
            if (totalLength(chunks) < 1) {
              break;
            }
            const header = concatChunks(chunks, 1);
            isBinary2 = (header[0] & 128) === 128;
            expectedLength = header[0] & 127;
            if (expectedLength < 126) {
              state = 3;
            } else if (expectedLength === 126) {
              state = 1;
            } else {
              state = 2;
            }
          } else if (state === 1) {
            if (totalLength(chunks) < 2) {
              break;
            }
            const headerArray = concatChunks(chunks, 2);
            expectedLength = new DataView(headerArray.buffer, headerArray.byteOffset, headerArray.length).getUint16(0);
            state = 3;
          } else if (state === 2) {
            if (totalLength(chunks) < 8) {
              break;
            }
            const headerArray = concatChunks(chunks, 8);
            const view = new DataView(headerArray.buffer, headerArray.byteOffset, headerArray.length);
            const n = view.getUint32(0);
            if (n > Math.pow(2, 53 - 32) - 1) {
              controller.enqueue(ERROR_PACKET);
              break;
            }
            expectedLength = n * Math.pow(2, 32) + view.getUint32(4);
            state = 3;
          } else {
            if (totalLength(chunks) < expectedLength) {
              break;
            }
            const data = concatChunks(chunks, expectedLength);
            controller.enqueue(decodePacket(isBinary2 ? data : TEXT_DECODER.decode(data), binaryType));
            state = 0;
          }
          if (expectedLength === 0 || expectedLength > maxPayload) {
            controller.enqueue(ERROR_PACKET);
            break;
          }
        }
      }
    });
  }
  var protocol = 4;

  // node_modules/@socket.io/component-emitter/lib/esm/index.js
  function Emitter(obj) {
    if (obj) return mixin(obj);
  }
  function mixin(obj) {
    for (var key in Emitter.prototype) {
      obj[key] = Emitter.prototype[key];
    }
    return obj;
  }
  Emitter.prototype.on = Emitter.prototype.addEventListener = function(event2, fn) {
    this._callbacks = this._callbacks || {};
    (this._callbacks["$" + event2] = this._callbacks["$" + event2] || []).push(fn);
    return this;
  };
  Emitter.prototype.once = function(event2, fn) {
    function on2() {
      this.off(event2, on2);
      fn.apply(this, arguments);
    }
    on2.fn = fn;
    this.on(event2, on2);
    return this;
  };
  Emitter.prototype.off = Emitter.prototype.removeListener = Emitter.prototype.removeAllListeners = Emitter.prototype.removeEventListener = function(event2, fn) {
    this._callbacks = this._callbacks || {};
    if (0 == arguments.length) {
      this._callbacks = {};
      return this;
    }
    var callbacks = this._callbacks["$" + event2];
    if (!callbacks) return this;
    if (1 == arguments.length) {
      delete this._callbacks["$" + event2];
      return this;
    }
    var cb;
    for (var i = 0; i < callbacks.length; i++) {
      cb = callbacks[i];
      if (cb === fn || cb.fn === fn) {
        callbacks.splice(i, 1);
        break;
      }
    }
    if (callbacks.length === 0) {
      delete this._callbacks["$" + event2];
    }
    return this;
  };
  Emitter.prototype.emit = function(event2) {
    this._callbacks = this._callbacks || {};
    var args = new Array(arguments.length - 1), callbacks = this._callbacks["$" + event2];
    for (var i = 1; i < arguments.length; i++) {
      args[i - 1] = arguments[i];
    }
    if (callbacks) {
      callbacks = callbacks.slice(0);
      for (var i = 0, len = callbacks.length; i < len; ++i) {
        callbacks[i].apply(this, args);
      }
    }
    return this;
  };
  Emitter.prototype.emitReserved = Emitter.prototype.emit;
  Emitter.prototype.listeners = function(event2) {
    this._callbacks = this._callbacks || {};
    return this._callbacks["$" + event2] || [];
  };
  Emitter.prototype.hasListeners = function(event2) {
    return !!this.listeners(event2).length;
  };

  // node_modules/engine.io-client/build/esm/globals.js
  var nextTick = (() => {
    const isPromiseAvailable = typeof Promise === "function" && typeof Promise.resolve === "function";
    if (isPromiseAvailable) {
      return (cb) => Promise.resolve().then(cb);
    } else {
      return (cb, setTimeoutFn) => setTimeoutFn(cb, 0);
    }
  })();
  var globalThisShim = (() => {
    if (typeof self !== "undefined") {
      return self;
    } else if (typeof window !== "undefined") {
      return window;
    } else {
      return Function("return this")();
    }
  })();
  var defaultBinaryType = "arraybuffer";
  function createCookieJar() {
  }

  // node_modules/engine.io-client/build/esm/util.js
  function pick(obj, ...attr) {
    return attr.reduce((acc, k) => {
      if (obj.hasOwnProperty(k)) {
        acc[k] = obj[k];
      }
      return acc;
    }, {});
  }
  var NATIVE_SET_TIMEOUT = globalThisShim.setTimeout;
  var NATIVE_CLEAR_TIMEOUT = globalThisShim.clearTimeout;
  function installTimerFunctions(obj, opts) {
    if (opts.useNativeTimers) {
      obj.setTimeoutFn = NATIVE_SET_TIMEOUT.bind(globalThisShim);
      obj.clearTimeoutFn = NATIVE_CLEAR_TIMEOUT.bind(globalThisShim);
    } else {
      obj.setTimeoutFn = globalThisShim.setTimeout.bind(globalThisShim);
      obj.clearTimeoutFn = globalThisShim.clearTimeout.bind(globalThisShim);
    }
  }
  var BASE64_OVERHEAD = 1.33;
  function byteLength(obj) {
    if (typeof obj === "string") {
      return utf8Length(obj);
    }
    return Math.ceil((obj.byteLength || obj.size) * BASE64_OVERHEAD);
  }
  function utf8Length(str) {
    let c = 0, length = 0;
    for (let i = 0, l = str.length; i < l; i++) {
      c = str.charCodeAt(i);
      if (c < 128) {
        length += 1;
      } else if (c < 2048) {
        length += 2;
      } else if (c < 55296 || c >= 57344) {
        length += 3;
      } else {
        i++;
        length += 4;
      }
    }
    return length;
  }
  function randomString() {
    return Date.now().toString(36).substring(3) + Math.random().toString(36).substring(2, 5);
  }

  // node_modules/engine.io-client/build/esm/contrib/parseqs.js
  function encode(obj) {
    let str = "";
    for (let i in obj) {
      if (obj.hasOwnProperty(i)) {
        if (str.length)
          str += "&";
        str += encodeURIComponent(i) + "=" + encodeURIComponent(obj[i]);
      }
    }
    return str;
  }
  function decode2(qs) {
    let qry = {};
    let pairs = qs.split("&");
    for (let i = 0, l = pairs.length; i < l; i++) {
      let pair = pairs[i].split("=");
      qry[decodeURIComponent(pair[0])] = decodeURIComponent(pair[1]);
    }
    return qry;
  }

  // node_modules/engine.io-client/build/esm/transport.js
  var TransportError = class extends Error {
    constructor(reason, description, context) {
      super(reason);
      this.description = description;
      this.context = context;
      this.type = "TransportError";
    }
  };
  var Transport = class extends Emitter {
    /**
     * Transport abstract constructor.
     *
     * @param {Object} opts - options
     * @protected
     */
    constructor(opts) {
      super();
      this.writable = false;
      installTimerFunctions(this, opts);
      this.opts = opts;
      this.query = opts.query;
      this.socket = opts.socket;
      this.supportsBinary = !opts.forceBase64;
    }
    /**
     * Emits an error.
     *
     * @param {String} reason
     * @param description
     * @param context - the error context
     * @return {Transport} for chaining
     * @protected
     */
    onError(reason, description, context) {
      super.emitReserved("error", new TransportError(reason, description, context));
      return this;
    }
    /**
     * Opens the transport.
     */
    open() {
      this.readyState = "opening";
      this.doOpen();
      return this;
    }
    /**
     * Closes the transport.
     */
    close() {
      if (this.readyState === "opening" || this.readyState === "open") {
        this.doClose();
        this.onClose();
      }
      return this;
    }
    /**
     * Sends multiple packets.
     *
     * @param {Array} packets
     */
    send(packets) {
      if (this.readyState === "open") {
        this.write(packets);
      } else {
      }
    }
    /**
     * Called upon open
     *
     * @protected
     */
    onOpen() {
      this.readyState = "open";
      this.writable = true;
      super.emitReserved("open");
    }
    /**
     * Called with data.
     *
     * @param {String} data
     * @protected
     */
    onData(data) {
      const packet = decodePacket(data, this.socket.binaryType);
      this.onPacket(packet);
    }
    /**
     * Called with a decoded packet.
     *
     * @protected
     */
    onPacket(packet) {
      super.emitReserved("packet", packet);
    }
    /**
     * Called upon close.
     *
     * @protected
     */
    onClose(details) {
      this.readyState = "closed";
      super.emitReserved("close", details);
    }
    /**
     * Pauses the transport, in order not to lose packets during an upgrade.
     *
     * @param onPause
     */
    pause(onPause) {
    }
    createUri(schema, query = {}) {
      return schema + "://" + this._hostname() + this._port() + this.opts.path + this._query(query);
    }
    _hostname() {
      const hostname = this.opts.hostname;
      return hostname.indexOf(":") === -1 ? hostname : "[" + hostname + "]";
    }
    _port() {
      if (this.opts.port && (this.opts.secure && Number(this.opts.port !== 443) || !this.opts.secure && Number(this.opts.port) !== 80)) {
        return ":" + this.opts.port;
      } else {
        return "";
      }
    }
    _query(query) {
      const encodedQuery = encode(query);
      return encodedQuery.length ? "?" + encodedQuery : "";
    }
  };

  // node_modules/engine.io-client/build/esm/transports/polling.js
  var Polling = class extends Transport {
    constructor() {
      super(...arguments);
      this._polling = false;
    }
    get name() {
      return "polling";
    }
    /**
     * Opens the socket (triggers polling). We write a PING message to determine
     * when the transport is open.
     *
     * @protected
     */
    doOpen() {
      this._poll();
    }
    /**
     * Pauses polling.
     *
     * @param {Function} onPause - callback upon buffers are flushed and transport is paused
     * @package
     */
    pause(onPause) {
      this.readyState = "pausing";
      const pause = () => {
        this.readyState = "paused";
        onPause();
      };
      if (this._polling || !this.writable) {
        let total = 0;
        if (this._polling) {
          total++;
          this.once("pollComplete", function() {
            --total || pause();
          });
        }
        if (!this.writable) {
          total++;
          this.once("drain", function() {
            --total || pause();
          });
        }
      } else {
        pause();
      }
    }
    /**
     * Starts polling cycle.
     *
     * @private
     */
    _poll() {
      this._polling = true;
      this.doPoll();
      this.emitReserved("poll");
    }
    /**
     * Overloads onData to detect payloads.
     *
     * @protected
     */
    onData(data) {
      const callback = (packet) => {
        if ("opening" === this.readyState && packet.type === "open") {
          this.onOpen();
        }
        if ("close" === packet.type) {
          this.onClose({ description: "transport closed by the server" });
          return false;
        }
        this.onPacket(packet);
      };
      decodePayload(data, this.socket.binaryType).forEach(callback);
      if ("closed" !== this.readyState) {
        this._polling = false;
        this.emitReserved("pollComplete");
        if ("open" === this.readyState) {
          this._poll();
        } else {
        }
      }
    }
    /**
     * For polling, send a close packet.
     *
     * @protected
     */
    doClose() {
      const close = () => {
        this.write([{ type: "close" }]);
      };
      if ("open" === this.readyState) {
        close();
      } else {
        this.once("open", close);
      }
    }
    /**
     * Writes a packets payload.
     *
     * @param {Array} packets - data packets
     * @protected
     */
    write(packets) {
      this.writable = false;
      encodePayload(packets, (data) => {
        this.doWrite(data, () => {
          this.writable = true;
          this.emitReserved("drain");
        });
      });
    }
    /**
     * Generates uri for connection.
     *
     * @private
     */
    uri() {
      const schema = this.opts.secure ? "https" : "http";
      const query = this.query || {};
      if (false !== this.opts.timestampRequests) {
        query[this.opts.timestampParam] = randomString();
      }
      if (!this.supportsBinary && !query.sid) {
        query.b64 = 1;
      }
      return this.createUri(schema, query);
    }
  };

  // node_modules/engine.io-client/build/esm/contrib/has-cors.js
  var value = false;
  try {
    value = typeof XMLHttpRequest !== "undefined" && "withCredentials" in new XMLHttpRequest();
  } catch (err) {
  }
  var hasCORS = value;

  // node_modules/engine.io-client/build/esm/transports/polling-xhr.js
  function empty() {
  }
  var BaseXHR = class extends Polling {
    /**
     * XHR Polling constructor.
     *
     * @param {Object} opts
     * @package
     */
    constructor(opts) {
      super(opts);
      if (typeof location !== "undefined") {
        const isSSL = "https:" === location.protocol;
        let port = location.port;
        if (!port) {
          port = isSSL ? "443" : "80";
        }
        this.xd = typeof location !== "undefined" && opts.hostname !== location.hostname || port !== opts.port;
      }
    }
    /**
     * Sends data.
     *
     * @param {String} data to send.
     * @param {Function} called upon flush.
     * @private
     */
    doWrite(data, fn) {
      const req = this.request({
        method: "POST",
        data
      });
      req.on("success", fn);
      req.on("error", (xhrStatus, context) => {
        this.onError("xhr post error", xhrStatus, context);
      });
    }
    /**
     * Starts a poll cycle.
     *
     * @private
     */
    doPoll() {
      const req = this.request();
      req.on("data", this.onData.bind(this));
      req.on("error", (xhrStatus, context) => {
        this.onError("xhr poll error", xhrStatus, context);
      });
      this.pollXhr = req;
    }
  };
  var Request = class _Request extends Emitter {
    /**
     * Request constructor
     *
     * @param {Object} options
     * @package
     */
    constructor(createRequest, uri, opts) {
      super();
      this.createRequest = createRequest;
      installTimerFunctions(this, opts);
      this._opts = opts;
      this._method = opts.method || "GET";
      this._uri = uri;
      this._data = void 0 !== opts.data ? opts.data : null;
      this._create();
    }
    /**
     * Creates the XHR object and sends the request.
     *
     * @private
     */
    _create() {
      var _a3;
      const opts = pick(this._opts, "agent", "pfx", "key", "passphrase", "cert", "ca", "ciphers", "rejectUnauthorized", "autoUnref");
      opts.xdomain = !!this._opts.xd;
      const xhr = this._xhr = this.createRequest(opts);
      try {
        xhr.open(this._method, this._uri, true);
        try {
          if (this._opts.extraHeaders) {
            xhr.setDisableHeaderCheck && xhr.setDisableHeaderCheck(true);
            for (let i in this._opts.extraHeaders) {
              if (this._opts.extraHeaders.hasOwnProperty(i)) {
                xhr.setRequestHeader(i, this._opts.extraHeaders[i]);
              }
            }
          }
        } catch (e) {
        }
        if ("POST" === this._method) {
          try {
            xhr.setRequestHeader("Content-type", "text/plain;charset=UTF-8");
          } catch (e) {
          }
        }
        try {
          xhr.setRequestHeader("Accept", "*/*");
        } catch (e) {
        }
        (_a3 = this._opts.cookieJar) === null || _a3 === void 0 ? void 0 : _a3.addCookies(xhr);
        if ("withCredentials" in xhr) {
          xhr.withCredentials = this._opts.withCredentials;
        }
        if (this._opts.requestTimeout) {
          xhr.timeout = this._opts.requestTimeout;
        }
        xhr.onreadystatechange = () => {
          var _a4;
          if (xhr.readyState === 3) {
            (_a4 = this._opts.cookieJar) === null || _a4 === void 0 ? void 0 : _a4.parseCookies(
              // @ts-ignore
              xhr.getResponseHeader("set-cookie")
            );
          }
          if (4 !== xhr.readyState)
            return;
          if (200 === xhr.status || 1223 === xhr.status) {
            this._onLoad();
          } else {
            this.setTimeoutFn(() => {
              this._onError(typeof xhr.status === "number" ? xhr.status : 0);
            }, 0);
          }
        };
        xhr.send(this._data);
      } catch (e) {
        this.setTimeoutFn(() => {
          this._onError(e);
        }, 0);
        return;
      }
      if (typeof document !== "undefined") {
        this._index = _Request.requestsCount++;
        _Request.requests[this._index] = this;
      }
    }
    /**
     * Called upon error.
     *
     * @private
     */
    _onError(err) {
      this.emitReserved("error", err, this._xhr);
      this._cleanup(true);
    }
    /**
     * Cleans up house.
     *
     * @private
     */
    _cleanup(fromError) {
      if ("undefined" === typeof this._xhr || null === this._xhr) {
        return;
      }
      this._xhr.onreadystatechange = empty;
      if (fromError) {
        try {
          this._xhr.abort();
        } catch (e) {
        }
      }
      if (typeof document !== "undefined") {
        delete _Request.requests[this._index];
      }
      this._xhr = null;
    }
    /**
     * Called upon load.
     *
     * @private
     */
    _onLoad() {
      const data = this._xhr.responseText;
      if (data !== null) {
        this.emitReserved("data", data);
        this.emitReserved("success");
        this._cleanup();
      }
    }
    /**
     * Aborts the request.
     *
     * @package
     */
    abort() {
      this._cleanup();
    }
  };
  Request.requestsCount = 0;
  Request.requests = {};
  if (typeof document !== "undefined") {
    if (typeof attachEvent === "function") {
      attachEvent("onunload", unloadHandler);
    } else if (typeof addEventListener === "function") {
      const terminationEvent = "onpagehide" in globalThisShim ? "pagehide" : "unload";
      addEventListener(terminationEvent, unloadHandler, false);
    }
  }
  function unloadHandler() {
    for (let i in Request.requests) {
      if (Request.requests.hasOwnProperty(i)) {
        Request.requests[i].abort();
      }
    }
  }
  var hasXHR2 = function() {
    const xhr = newRequest({
      xdomain: false
    });
    return xhr && xhr.responseType !== null;
  }();
  var XHR = class extends BaseXHR {
    constructor(opts) {
      super(opts);
      const forceBase64 = opts && opts.forceBase64;
      this.supportsBinary = hasXHR2 && !forceBase64;
    }
    request(opts = {}) {
      Object.assign(opts, { xd: this.xd }, this.opts);
      return new Request(newRequest, this.uri(), opts);
    }
  };
  function newRequest(opts) {
    const xdomain = opts.xdomain;
    try {
      if ("undefined" !== typeof XMLHttpRequest && (!xdomain || hasCORS)) {
        return new XMLHttpRequest();
      }
    } catch (e) {
    }
    if (!xdomain) {
      try {
        return new globalThisShim[["Active"].concat("Object").join("X")]("Microsoft.XMLHTTP");
      } catch (e) {
      }
    }
  }

  // node_modules/engine.io-client/build/esm/transports/websocket.js
  var isReactNative = typeof navigator !== "undefined" && typeof navigator.product === "string" && navigator.product.toLowerCase() === "reactnative";
  var BaseWS = class extends Transport {
    get name() {
      return "websocket";
    }
    doOpen() {
      const uri = this.uri();
      const protocols = this.opts.protocols;
      const opts = isReactNative ? {} : pick(this.opts, "agent", "perMessageDeflate", "pfx", "key", "passphrase", "cert", "ca", "ciphers", "rejectUnauthorized", "localAddress", "protocolVersion", "origin", "maxPayload", "family", "checkServerIdentity");
      if (this.opts.extraHeaders) {
        opts.headers = this.opts.extraHeaders;
      }
      try {
        this.ws = this.createSocket(uri, protocols, opts);
      } catch (err) {
        return this.emitReserved("error", err);
      }
      this.ws.binaryType = this.socket.binaryType;
      this.addEventListeners();
    }
    /**
     * Adds event listeners to the socket
     *
     * @private
     */
    addEventListeners() {
      this.ws.onopen = () => {
        if (this.opts.autoUnref) {
          this.ws._socket.unref();
        }
        this.onOpen();
      };
      this.ws.onclose = (closeEvent) => this.onClose({
        description: "websocket connection closed",
        context: closeEvent
      });
      this.ws.onmessage = (ev) => this.onData(ev.data);
      this.ws.onerror = (e) => this.onError("websocket error", e);
    }
    write(packets) {
      this.writable = false;
      for (let i = 0; i < packets.length; i++) {
        const packet = packets[i];
        const lastPacket = i === packets.length - 1;
        encodePacket(packet, this.supportsBinary, (data) => {
          try {
            this.doWrite(packet, data);
          } catch (e) {
          }
          if (lastPacket) {
            nextTick(() => {
              this.writable = true;
              this.emitReserved("drain");
            }, this.setTimeoutFn);
          }
        });
      }
    }
    doClose() {
      if (typeof this.ws !== "undefined") {
        this.ws.onerror = () => {
        };
        this.ws.close();
        this.ws = null;
      }
    }
    /**
     * Generates uri for connection.
     *
     * @private
     */
    uri() {
      const schema = this.opts.secure ? "wss" : "ws";
      const query = this.query || {};
      if (this.opts.timestampRequests) {
        query[this.opts.timestampParam] = randomString();
      }
      if (!this.supportsBinary) {
        query.b64 = 1;
      }
      return this.createUri(schema, query);
    }
  };
  var WebSocketCtor = globalThisShim.WebSocket || globalThisShim.MozWebSocket;
  var WS = class extends BaseWS {
    createSocket(uri, protocols, opts) {
      return !isReactNative ? protocols ? new WebSocketCtor(uri, protocols) : new WebSocketCtor(uri) : new WebSocketCtor(uri, protocols, opts);
    }
    doWrite(_packet, data) {
      this.ws.send(data);
    }
  };

  // node_modules/engine.io-client/build/esm/transports/webtransport.js
  var WT = class extends Transport {
    get name() {
      return "webtransport";
    }
    doOpen() {
      try {
        this._transport = new WebTransport(this.createUri("https"), this.opts.transportOptions[this.name]);
      } catch (err) {
        return this.emitReserved("error", err);
      }
      this._transport.closed.then(() => {
        this.onClose();
      }).catch((err) => {
        this.onError("webtransport error", err);
      });
      this._transport.ready.then(() => {
        this._transport.createBidirectionalStream().then((stream) => {
          const decoderStream = createPacketDecoderStream(Number.MAX_SAFE_INTEGER, this.socket.binaryType);
          const reader = stream.readable.pipeThrough(decoderStream).getReader();
          const encoderStream = createPacketEncoderStream();
          encoderStream.readable.pipeTo(stream.writable);
          this._writer = encoderStream.writable.getWriter();
          const read = () => {
            reader.read().then(({ done, value: value2 }) => {
              if (done) {
                return;
              }
              this.onPacket(value2);
              read();
            }).catch((err) => {
            });
          };
          read();
          const packet = { type: "open" };
          if (this.query.sid) {
            packet.data = '{"sid":"'.concat(this.query.sid, '"}');
          }
          this._writer.write(packet).then(() => this.onOpen());
        });
      });
    }
    write(packets) {
      this.writable = false;
      for (let i = 0; i < packets.length; i++) {
        const packet = packets[i];
        const lastPacket = i === packets.length - 1;
        this._writer.write(packet).then(() => {
          if (lastPacket) {
            nextTick(() => {
              this.writable = true;
              this.emitReserved("drain");
            }, this.setTimeoutFn);
          }
        });
      }
    }
    doClose() {
      var _a3;
      (_a3 = this._transport) === null || _a3 === void 0 ? void 0 : _a3.close();
    }
  };

  // node_modules/engine.io-client/build/esm/transports/index.js
  var transports = {
    websocket: WS,
    webtransport: WT,
    polling: XHR
  };

  // node_modules/engine.io-client/build/esm/contrib/parseuri.js
  var re = /^(?:(?![^:@\/?#]+:[^:@\/]*@)(http|https|ws|wss):\/\/)?((?:(([^:@\/?#]*)(?::([^:@\/?#]*))?)?@)?((?:[a-f0-9]{0,4}:){2,7}[a-f0-9]{0,4}|[^:\/?#]*)(?::(\d*))?)(((\/(?:[^?#](?![^?#\/]*\.[^?#\/.]+(?:[?#]|$)))*\/?)?([^?#\/]*))(?:\?([^#]*))?(?:#(.*))?)/;
  var parts = [
    "source",
    "protocol",
    "authority",
    "userInfo",
    "user",
    "password",
    "host",
    "port",
    "relative",
    "path",
    "directory",
    "file",
    "query",
    "anchor"
  ];
  function parse(str) {
    if (str.length > 8e3) {
      throw "URI too long";
    }
    const src = str, b = str.indexOf("["), e = str.indexOf("]");
    if (b != -1 && e != -1) {
      str = str.substring(0, b) + str.substring(b, e).replace(/:/g, ";") + str.substring(e, str.length);
    }
    let m = re.exec(str || ""), uri = {}, i = 14;
    while (i--) {
      uri[parts[i]] = m[i] || "";
    }
    if (b != -1 && e != -1) {
      uri.source = src;
      uri.host = uri.host.substring(1, uri.host.length - 1).replace(/;/g, ":");
      uri.authority = uri.authority.replace("[", "").replace("]", "").replace(/;/g, ":");
      uri.ipv6uri = true;
    }
    uri.pathNames = pathNames(uri, uri["path"]);
    uri.queryKey = queryKey(uri, uri["query"]);
    return uri;
  }
  function pathNames(obj, path) {
    const regx = /\/{2,9}/g, names = path.replace(regx, "/").split("/");
    if (path.slice(0, 1) == "/" || path.length === 0) {
      names.splice(0, 1);
    }
    if (path.slice(-1) == "/") {
      names.splice(names.length - 1, 1);
    }
    return names;
  }
  function queryKey(uri, query) {
    const data = {};
    query.replace(/(?:^|&)([^&=]*)=?([^&]*)/g, function($0, $1, $2) {
      if ($1) {
        data[$1] = $2;
      }
    });
    return data;
  }

  // node_modules/engine.io-client/build/esm/socket.js
  var withEventListeners = typeof addEventListener === "function" && typeof removeEventListener === "function";
  var OFFLINE_EVENT_LISTENERS = [];
  if (withEventListeners) {
    addEventListener("offline", () => {
      OFFLINE_EVENT_LISTENERS.forEach((listener) => listener());
    }, false);
  }
  var SocketWithoutUpgrade = class _SocketWithoutUpgrade extends Emitter {
    /**
     * Socket constructor.
     *
     * @param {String|Object} uri - uri or options
     * @param {Object} opts - options
     */
    constructor(uri, opts) {
      super();
      this.binaryType = defaultBinaryType;
      this.writeBuffer = [];
      this._prevBufferLen = 0;
      this._pingInterval = -1;
      this._pingTimeout = -1;
      this._maxPayload = -1;
      this._pingTimeoutTime = Infinity;
      if (uri && "object" === typeof uri) {
        opts = uri;
        uri = null;
      }
      if (uri) {
        const parsedUri = parse(uri);
        opts.hostname = parsedUri.host;
        opts.secure = parsedUri.protocol === "https" || parsedUri.protocol === "wss";
        opts.port = parsedUri.port;
        if (parsedUri.query)
          opts.query = parsedUri.query;
      } else if (opts.host) {
        opts.hostname = parse(opts.host).host;
      }
      installTimerFunctions(this, opts);
      this.secure = null != opts.secure ? opts.secure : typeof location !== "undefined" && "https:" === location.protocol;
      if (opts.hostname && !opts.port) {
        opts.port = this.secure ? "443" : "80";
      }
      this.hostname = opts.hostname || (typeof location !== "undefined" ? location.hostname : "localhost");
      this.port = opts.port || (typeof location !== "undefined" && location.port ? location.port : this.secure ? "443" : "80");
      this.transports = [];
      this._transportsByName = {};
      opts.transports.forEach((t) => {
        const transportName = t.prototype.name;
        this.transports.push(transportName);
        this._transportsByName[transportName] = t;
      });
      this.opts = Object.assign({
        path: "/engine.io",
        agent: false,
        withCredentials: false,
        upgrade: true,
        timestampParam: "t",
        rememberUpgrade: false,
        addTrailingSlash: true,
        rejectUnauthorized: true,
        perMessageDeflate: {
          threshold: 1024
        },
        transportOptions: {},
        closeOnBeforeunload: false
      }, opts);
      this.opts.path = this.opts.path.replace(/\/$/, "") + (this.opts.addTrailingSlash ? "/" : "");
      if (typeof this.opts.query === "string") {
        this.opts.query = decode2(this.opts.query);
      }
      if (withEventListeners) {
        if (this.opts.closeOnBeforeunload) {
          this._beforeunloadEventListener = () => {
            if (this.transport) {
              this.transport.removeAllListeners();
              this.transport.close();
            }
          };
          addEventListener("beforeunload", this._beforeunloadEventListener, false);
        }
        if (this.hostname !== "localhost") {
          this._offlineEventListener = () => {
            this._onClose("transport close", {
              description: "network connection lost"
            });
          };
          OFFLINE_EVENT_LISTENERS.push(this._offlineEventListener);
        }
      }
      if (this.opts.withCredentials) {
        this._cookieJar = createCookieJar();
      }
      this._open();
    }
    /**
     * Creates transport of the given type.
     *
     * @param {String} name - transport name
     * @return {Transport}
     * @private
     */
    createTransport(name2) {
      const query = Object.assign({}, this.opts.query);
      query.EIO = protocol;
      query.transport = name2;
      if (this.id)
        query.sid = this.id;
      const opts = Object.assign({}, this.opts, {
        query,
        socket: this,
        hostname: this.hostname,
        secure: this.secure,
        port: this.port
      }, this.opts.transportOptions[name2]);
      return new this._transportsByName[name2](opts);
    }
    /**
     * Initializes transport to use and starts probe.
     *
     * @private
     */
    _open() {
      if (this.transports.length === 0) {
        this.setTimeoutFn(() => {
          this.emitReserved("error", "No transports available");
        }, 0);
        return;
      }
      const transportName = this.opts.rememberUpgrade && _SocketWithoutUpgrade.priorWebsocketSuccess && this.transports.indexOf("websocket") !== -1 ? "websocket" : this.transports[0];
      this.readyState = "opening";
      const transport = this.createTransport(transportName);
      transport.open();
      this.setTransport(transport);
    }
    /**
     * Sets the current transport. Disables the existing one (if any).
     *
     * @private
     */
    setTransport(transport) {
      if (this.transport) {
        this.transport.removeAllListeners();
      }
      this.transport = transport;
      transport.on("drain", this._onDrain.bind(this)).on("packet", this._onPacket.bind(this)).on("error", this._onError.bind(this)).on("close", (reason) => this._onClose("transport close", reason));
    }
    /**
     * Called when connection is deemed open.
     *
     * @private
     */
    onOpen() {
      this.readyState = "open";
      _SocketWithoutUpgrade.priorWebsocketSuccess = "websocket" === this.transport.name;
      this.emitReserved("open");
      this.flush();
    }
    /**
     * Handles a packet.
     *
     * @private
     */
    _onPacket(packet) {
      if ("opening" === this.readyState || "open" === this.readyState || "closing" === this.readyState) {
        this.emitReserved("packet", packet);
        this.emitReserved("heartbeat");
        switch (packet.type) {
          case "open":
            this.onHandshake(JSON.parse(packet.data));
            break;
          case "ping":
            this._sendPacket("pong");
            this.emitReserved("ping");
            this.emitReserved("pong");
            this._resetPingTimeout();
            break;
          case "error":
            const err = new Error("server error");
            err.code = packet.data;
            this._onError(err);
            break;
          case "message":
            this.emitReserved("data", packet.data);
            this.emitReserved("message", packet.data);
            break;
        }
      } else {
      }
    }
    /**
     * Called upon handshake completion.
     *
     * @param {Object} data - handshake obj
     * @private
     */
    onHandshake(data) {
      this.emitReserved("handshake", data);
      this.id = data.sid;
      this.transport.query.sid = data.sid;
      this._pingInterval = data.pingInterval;
      this._pingTimeout = data.pingTimeout;
      this._maxPayload = data.maxPayload;
      this.onOpen();
      if ("closed" === this.readyState)
        return;
      this._resetPingTimeout();
    }
    /**
     * Sets and resets ping timeout timer based on server pings.
     *
     * @private
     */
    _resetPingTimeout() {
      this.clearTimeoutFn(this._pingTimeoutTimer);
      const delay = this._pingInterval + this._pingTimeout;
      this._pingTimeoutTime = Date.now() + delay;
      this._pingTimeoutTimer = this.setTimeoutFn(() => {
        this._onClose("ping timeout");
      }, delay);
      if (this.opts.autoUnref) {
        this._pingTimeoutTimer.unref();
      }
    }
    /**
     * Called on `drain` event
     *
     * @private
     */
    _onDrain() {
      this.writeBuffer.splice(0, this._prevBufferLen);
      this._prevBufferLen = 0;
      if (0 === this.writeBuffer.length) {
        this.emitReserved("drain");
      } else {
        this.flush();
      }
    }
    /**
     * Flush write buffers.
     *
     * @private
     */
    flush() {
      if ("closed" !== this.readyState && this.transport.writable && !this.upgrading && this.writeBuffer.length) {
        const packets = this._getWritablePackets();
        this.transport.send(packets);
        this._prevBufferLen = packets.length;
        this.emitReserved("flush");
      }
    }
    /**
     * Ensure the encoded size of the writeBuffer is below the maxPayload value sent by the server (only for HTTP
     * long-polling)
     *
     * @private
     */
    _getWritablePackets() {
      const shouldCheckPayloadSize = this._maxPayload && this.transport.name === "polling" && this.writeBuffer.length > 1;
      if (!shouldCheckPayloadSize) {
        return this.writeBuffer;
      }
      let payloadSize = 1;
      for (let i = 0; i < this.writeBuffer.length; i++) {
        const data = this.writeBuffer[i].data;
        if (data) {
          payloadSize += byteLength(data);
        }
        if (i > 0 && payloadSize > this._maxPayload) {
          return this.writeBuffer.slice(0, i);
        }
        payloadSize += 2;
      }
      return this.writeBuffer;
    }
    /**
     * Checks whether the heartbeat timer has expired but the socket has not yet been notified.
     *
     * Note: this method is private for now because it does not really fit the WebSocket API, but if we put it in the
     * `write()` method then the message would not be buffered by the Socket.IO client.
     *
     * @return {boolean}
     * @private
     */
    /* private */
    _hasPingExpired() {
      if (!this._pingTimeoutTime)
        return true;
      const hasExpired = Date.now() > this._pingTimeoutTime;
      if (hasExpired) {
        this._pingTimeoutTime = 0;
        nextTick(() => {
          this._onClose("ping timeout");
        }, this.setTimeoutFn);
      }
      return hasExpired;
    }
    /**
     * Sends a message.
     *
     * @param {String} msg - message.
     * @param {Object} options.
     * @param {Function} fn - callback function.
     * @return {Socket} for chaining.
     */
    write(msg, options, fn) {
      this._sendPacket("message", msg, options, fn);
      return this;
    }
    /**
     * Sends a message. Alias of {@link Socket#write}.
     *
     * @param {String} msg - message.
     * @param {Object} options.
     * @param {Function} fn - callback function.
     * @return {Socket} for chaining.
     */
    send(msg, options, fn) {
      this._sendPacket("message", msg, options, fn);
      return this;
    }
    /**
     * Sends a packet.
     *
     * @param {String} type: packet type.
     * @param {String} data.
     * @param {Object} options.
     * @param {Function} fn - callback function.
     * @private
     */
    _sendPacket(type, data, options, fn) {
      if ("function" === typeof data) {
        fn = data;
        data = void 0;
      }
      if ("function" === typeof options) {
        fn = options;
        options = null;
      }
      if ("closing" === this.readyState || "closed" === this.readyState) {
        return;
      }
      options = options || {};
      options.compress = false !== options.compress;
      const packet = {
        type,
        data,
        options
      };
      this.emitReserved("packetCreate", packet);
      this.writeBuffer.push(packet);
      if (fn)
        this.once("flush", fn);
      this.flush();
    }
    /**
     * Closes the connection.
     */
    close() {
      const close = () => {
        this._onClose("forced close");
        this.transport.close();
      };
      const cleanupAndClose = () => {
        this.off("upgrade", cleanupAndClose);
        this.off("upgradeError", cleanupAndClose);
        close();
      };
      const waitForUpgrade = () => {
        this.once("upgrade", cleanupAndClose);
        this.once("upgradeError", cleanupAndClose);
      };
      if ("opening" === this.readyState || "open" === this.readyState) {
        this.readyState = "closing";
        if (this.writeBuffer.length) {
          this.once("drain", () => {
            if (this.upgrading) {
              waitForUpgrade();
            } else {
              close();
            }
          });
        } else if (this.upgrading) {
          waitForUpgrade();
        } else {
          close();
        }
      }
      return this;
    }
    /**
     * Called upon transport error
     *
     * @private
     */
    _onError(err) {
      _SocketWithoutUpgrade.priorWebsocketSuccess = false;
      if (this.opts.tryAllTransports && this.transports.length > 1 && this.readyState === "opening") {
        this.transports.shift();
        return this._open();
      }
      this.emitReserved("error", err);
      this._onClose("transport error", err);
    }
    /**
     * Called upon transport close.
     *
     * @private
     */
    _onClose(reason, description) {
      if ("opening" === this.readyState || "open" === this.readyState || "closing" === this.readyState) {
        this.clearTimeoutFn(this._pingTimeoutTimer);
        this.transport.removeAllListeners("close");
        this.transport.close();
        this.transport.removeAllListeners();
        if (withEventListeners) {
          if (this._beforeunloadEventListener) {
            removeEventListener("beforeunload", this._beforeunloadEventListener, false);
          }
          if (this._offlineEventListener) {
            const i = OFFLINE_EVENT_LISTENERS.indexOf(this._offlineEventListener);
            if (i !== -1) {
              OFFLINE_EVENT_LISTENERS.splice(i, 1);
            }
          }
        }
        this.readyState = "closed";
        this.id = null;
        this.emitReserved("close", reason, description);
        this.writeBuffer = [];
        this._prevBufferLen = 0;
      }
    }
  };
  SocketWithoutUpgrade.protocol = protocol;
  var SocketWithUpgrade = class extends SocketWithoutUpgrade {
    constructor() {
      super(...arguments);
      this._upgrades = [];
    }
    onOpen() {
      super.onOpen();
      if ("open" === this.readyState && this.opts.upgrade) {
        for (let i = 0; i < this._upgrades.length; i++) {
          this._probe(this._upgrades[i]);
        }
      }
    }
    /**
     * Probes a transport.
     *
     * @param {String} name - transport name
     * @private
     */
    _probe(name2) {
      let transport = this.createTransport(name2);
      let failed = false;
      SocketWithoutUpgrade.priorWebsocketSuccess = false;
      const onTransportOpen = () => {
        if (failed)
          return;
        transport.send([{ type: "ping", data: "probe" }]);
        transport.once("packet", (msg) => {
          if (failed)
            return;
          if ("pong" === msg.type && "probe" === msg.data) {
            this.upgrading = true;
            this.emitReserved("upgrading", transport);
            if (!transport)
              return;
            SocketWithoutUpgrade.priorWebsocketSuccess = "websocket" === transport.name;
            this.transport.pause(() => {
              if (failed)
                return;
              if ("closed" === this.readyState)
                return;
              cleanup();
              this.setTransport(transport);
              transport.send([{ type: "upgrade" }]);
              this.emitReserved("upgrade", transport);
              transport = null;
              this.upgrading = false;
              this.flush();
            });
          } else {
            const err = new Error("probe error");
            err.transport = transport.name;
            this.emitReserved("upgradeError", err);
          }
        });
      };
      function freezeTransport() {
        if (failed)
          return;
        failed = true;
        cleanup();
        transport.close();
        transport = null;
      }
      const onerror = (err) => {
        const error = new Error("probe error: " + err);
        error.transport = transport.name;
        freezeTransport();
        this.emitReserved("upgradeError", error);
      };
      function onTransportClose() {
        onerror("transport closed");
      }
      function onclose() {
        onerror("socket closed");
      }
      function onupgrade(to) {
        if (transport && to.name !== transport.name) {
          freezeTransport();
        }
      }
      const cleanup = () => {
        transport.removeListener("open", onTransportOpen);
        transport.removeListener("error", onerror);
        transport.removeListener("close", onTransportClose);
        this.off("close", onclose);
        this.off("upgrading", onupgrade);
      };
      transport.once("open", onTransportOpen);
      transport.once("error", onerror);
      transport.once("close", onTransportClose);
      this.once("close", onclose);
      this.once("upgrading", onupgrade);
      if (this._upgrades.indexOf("webtransport") !== -1 && name2 !== "webtransport") {
        this.setTimeoutFn(() => {
          if (!failed) {
            transport.open();
          }
        }, 200);
      } else {
        transport.open();
      }
    }
    onHandshake(data) {
      this._upgrades = this._filterUpgrades(data.upgrades);
      super.onHandshake(data);
    }
    /**
     * Filters upgrades, returning only those matching client transports.
     *
     * @param {Array} upgrades - server upgrades
     * @private
     */
    _filterUpgrades(upgrades) {
      const filteredUpgrades = [];
      for (let i = 0; i < upgrades.length; i++) {
        if (~this.transports.indexOf(upgrades[i]))
          filteredUpgrades.push(upgrades[i]);
      }
      return filteredUpgrades;
    }
  };
  var Socket = class extends SocketWithUpgrade {
    constructor(uri, opts = {}) {
      const o = typeof uri === "object" ? uri : opts;
      if (!o.transports || o.transports && typeof o.transports[0] === "string") {
        o.transports = (o.transports || ["polling", "websocket", "webtransport"]).map((transportName) => transports[transportName]).filter((t) => !!t);
      }
      super(uri, o);
    }
  };

  // node_modules/engine.io-client/build/esm/index.js
  var protocol2 = Socket.protocol;

  // node_modules/socket.io-client/build/esm/url.js
  function url(uri, path = "", loc) {
    let obj = uri;
    loc = loc || typeof location !== "undefined" && location;
    if (null == uri)
      uri = loc.protocol + "//" + loc.host;
    if (typeof uri === "string") {
      if ("/" === uri.charAt(0)) {
        if ("/" === uri.charAt(1)) {
          uri = loc.protocol + uri;
        } else {
          uri = loc.host + uri;
        }
      }
      if (!/^(https?|wss?):\/\//.test(uri)) {
        if ("undefined" !== typeof loc) {
          uri = loc.protocol + "//" + uri;
        } else {
          uri = "https://" + uri;
        }
      }
      obj = parse(uri);
    }
    if (!obj.port) {
      if (/^(http|ws)$/.test(obj.protocol)) {
        obj.port = "80";
      } else if (/^(http|ws)s$/.test(obj.protocol)) {
        obj.port = "443";
      }
    }
    obj.path = obj.path || "/";
    const ipv6 = obj.host.indexOf(":") !== -1;
    const host = ipv6 ? "[" + obj.host + "]" : obj.host;
    obj.id = obj.protocol + "://" + host + ":" + obj.port + path;
    obj.href = obj.protocol + "://" + host + (loc && loc.port === obj.port ? "" : ":" + obj.port);
    return obj;
  }

  // node_modules/socket.io-parser/build/esm/index.js
  var esm_exports = {};
  __export(esm_exports, {
    Decoder: () => Decoder,
    Encoder: () => Encoder,
    PacketType: () => PacketType,
    protocol: () => protocol3
  });

  // node_modules/socket.io-parser/build/esm/is-binary.js
  var withNativeArrayBuffer3 = typeof ArrayBuffer === "function";
  var isView2 = (obj) => {
    return typeof ArrayBuffer.isView === "function" ? ArrayBuffer.isView(obj) : obj.buffer instanceof ArrayBuffer;
  };
  var toString = Object.prototype.toString;
  var withNativeBlob2 = typeof Blob === "function" || typeof Blob !== "undefined" && toString.call(Blob) === "[object BlobConstructor]";
  var withNativeFile = typeof File === "function" || typeof File !== "undefined" && toString.call(File) === "[object FileConstructor]";
  function isBinary(obj) {
    return withNativeArrayBuffer3 && (obj instanceof ArrayBuffer || isView2(obj)) || withNativeBlob2 && obj instanceof Blob || withNativeFile && obj instanceof File;
  }
  function hasBinary(obj, toJSON) {
    if (!obj || typeof obj !== "object") {
      return false;
    }
    if (Array.isArray(obj)) {
      for (let i = 0, l = obj.length; i < l; i++) {
        if (hasBinary(obj[i])) {
          return true;
        }
      }
      return false;
    }
    if (isBinary(obj)) {
      return true;
    }
    if (obj.toJSON && typeof obj.toJSON === "function" && arguments.length === 1) {
      return hasBinary(obj.toJSON(), true);
    }
    for (const key in obj) {
      if (Object.prototype.hasOwnProperty.call(obj, key) && hasBinary(obj[key])) {
        return true;
      }
    }
    return false;
  }

  // node_modules/socket.io-parser/build/esm/binary.js
  function deconstructPacket(packet) {
    const buffers = [];
    const packetData = packet.data;
    const pack = packet;
    pack.data = _deconstructPacket(packetData, buffers);
    pack.attachments = buffers.length;
    return { packet: pack, buffers };
  }
  function _deconstructPacket(data, buffers) {
    if (!data)
      return data;
    if (isBinary(data)) {
      const placeholder = { _placeholder: true, num: buffers.length };
      buffers.push(data);
      return placeholder;
    } else if (Array.isArray(data)) {
      const newData = new Array(data.length);
      for (let i = 0; i < data.length; i++) {
        newData[i] = _deconstructPacket(data[i], buffers);
      }
      return newData;
    } else if (typeof data === "object" && !(data instanceof Date)) {
      const newData = {};
      for (const key in data) {
        if (Object.prototype.hasOwnProperty.call(data, key)) {
          newData[key] = _deconstructPacket(data[key], buffers);
        }
      }
      return newData;
    }
    return data;
  }
  function reconstructPacket(packet, buffers) {
    packet.data = _reconstructPacket(packet.data, buffers);
    delete packet.attachments;
    return packet;
  }
  function _reconstructPacket(data, buffers) {
    if (!data)
      return data;
    if (data && data._placeholder === true) {
      const isIndexValid = typeof data.num === "number" && data.num >= 0 && data.num < buffers.length;
      if (isIndexValid) {
        return buffers[data.num];
      } else {
        throw new Error("illegal attachments");
      }
    } else if (Array.isArray(data)) {
      for (let i = 0; i < data.length; i++) {
        data[i] = _reconstructPacket(data[i], buffers);
      }
    } else if (typeof data === "object") {
      for (const key in data) {
        if (Object.prototype.hasOwnProperty.call(data, key)) {
          data[key] = _reconstructPacket(data[key], buffers);
        }
      }
    }
    return data;
  }

  // node_modules/socket.io-parser/build/esm/index.js
  var RESERVED_EVENTS = [
    "connect",
    "connect_error",
    "disconnect",
    "disconnecting",
    "newListener",
    "removeListener"
    // used by the Node.js EventEmitter
  ];
  var protocol3 = 5;
  var PacketType;
  (function(PacketType2) {
    PacketType2[PacketType2["CONNECT"] = 0] = "CONNECT";
    PacketType2[PacketType2["DISCONNECT"] = 1] = "DISCONNECT";
    PacketType2[PacketType2["EVENT"] = 2] = "EVENT";
    PacketType2[PacketType2["ACK"] = 3] = "ACK";
    PacketType2[PacketType2["CONNECT_ERROR"] = 4] = "CONNECT_ERROR";
    PacketType2[PacketType2["BINARY_EVENT"] = 5] = "BINARY_EVENT";
    PacketType2[PacketType2["BINARY_ACK"] = 6] = "BINARY_ACK";
  })(PacketType || (PacketType = {}));
  var Encoder = class {
    /**
     * Encoder constructor
     *
     * @param {function} replacer - custom replacer to pass down to JSON.parse
     */
    constructor(replacer) {
      this.replacer = replacer;
    }
    /**
     * Encode a packet as a single string if non-binary, or as a
     * buffer sequence, depending on packet type.
     *
     * @param {Object} obj - packet object
     */
    encode(obj) {
      if (obj.type === PacketType.EVENT || obj.type === PacketType.ACK) {
        if (hasBinary(obj)) {
          return this.encodeAsBinary({
            type: obj.type === PacketType.EVENT ? PacketType.BINARY_EVENT : PacketType.BINARY_ACK,
            nsp: obj.nsp,
            data: obj.data,
            id: obj.id
          });
        }
      }
      return [this.encodeAsString(obj)];
    }
    /**
     * Encode packet as string.
     */
    encodeAsString(obj) {
      let str = "" + obj.type;
      if (obj.type === PacketType.BINARY_EVENT || obj.type === PacketType.BINARY_ACK) {
        str += obj.attachments + "-";
      }
      if (obj.nsp && "/" !== obj.nsp) {
        str += obj.nsp + ",";
      }
      if (null != obj.id) {
        str += obj.id;
      }
      if (null != obj.data) {
        str += JSON.stringify(obj.data, this.replacer);
      }
      return str;
    }
    /**
     * Encode packet as 'buffer sequence' by removing blobs, and
     * deconstructing packet into object with placeholders and
     * a list of buffers.
     */
    encodeAsBinary(obj) {
      const deconstruction = deconstructPacket(obj);
      const pack = this.encodeAsString(deconstruction.packet);
      const buffers = deconstruction.buffers;
      buffers.unshift(pack);
      return buffers;
    }
  };
  function isObject(value2) {
    return Object.prototype.toString.call(value2) === "[object Object]";
  }
  var Decoder = class _Decoder extends Emitter {
    /**
     * Decoder constructor
     *
     * @param {function} reviver - custom reviver to pass down to JSON.stringify
     */
    constructor(reviver) {
      super();
      this.reviver = reviver;
    }
    /**
     * Decodes an encoded packet string into packet JSON.
     *
     * @param {String} obj - encoded packet
     */
    add(obj) {
      let packet;
      if (typeof obj === "string") {
        if (this.reconstructor) {
          throw new Error("got plaintext data when reconstructing a packet");
        }
        packet = this.decodeString(obj);
        const isBinaryEvent = packet.type === PacketType.BINARY_EVENT;
        if (isBinaryEvent || packet.type === PacketType.BINARY_ACK) {
          packet.type = isBinaryEvent ? PacketType.EVENT : PacketType.ACK;
          this.reconstructor = new BinaryReconstructor(packet);
          if (packet.attachments === 0) {
            super.emitReserved("decoded", packet);
          }
        } else {
          super.emitReserved("decoded", packet);
        }
      } else if (isBinary(obj) || obj.base64) {
        if (!this.reconstructor) {
          throw new Error("got binary data when not reconstructing a packet");
        } else {
          packet = this.reconstructor.takeBinaryData(obj);
          if (packet) {
            this.reconstructor = null;
            super.emitReserved("decoded", packet);
          }
        }
      } else {
        throw new Error("Unknown type: " + obj);
      }
    }
    /**
     * Decode a packet String (JSON data)
     *
     * @param {String} str
     * @return {Object} packet
     */
    decodeString(str) {
      let i = 0;
      const p = {
        type: Number(str.charAt(0))
      };
      if (PacketType[p.type] === void 0) {
        throw new Error("unknown packet type " + p.type);
      }
      if (p.type === PacketType.BINARY_EVENT || p.type === PacketType.BINARY_ACK) {
        const start = i + 1;
        while (str.charAt(++i) !== "-" && i != str.length) {
        }
        const buf = str.substring(start, i);
        if (buf != Number(buf) || str.charAt(i) !== "-") {
          throw new Error("Illegal attachments");
        }
        p.attachments = Number(buf);
      }
      if ("/" === str.charAt(i + 1)) {
        const start = i + 1;
        while (++i) {
          const c = str.charAt(i);
          if ("," === c)
            break;
          if (i === str.length)
            break;
        }
        p.nsp = str.substring(start, i);
      } else {
        p.nsp = "/";
      }
      const next = str.charAt(i + 1);
      if ("" !== next && Number(next) == next) {
        const start = i + 1;
        while (++i) {
          const c = str.charAt(i);
          if (null == c || Number(c) != c) {
            --i;
            break;
          }
          if (i === str.length)
            break;
        }
        p.id = Number(str.substring(start, i + 1));
      }
      if (str.charAt(++i)) {
        const payload = this.tryParse(str.substr(i));
        if (_Decoder.isPayloadValid(p.type, payload)) {
          p.data = payload;
        } else {
          throw new Error("invalid payload");
        }
      }
      return p;
    }
    tryParse(str) {
      try {
        return JSON.parse(str, this.reviver);
      } catch (e) {
        return false;
      }
    }
    static isPayloadValid(type, payload) {
      switch (type) {
        case PacketType.CONNECT:
          return isObject(payload);
        case PacketType.DISCONNECT:
          return payload === void 0;
        case PacketType.CONNECT_ERROR:
          return typeof payload === "string" || isObject(payload);
        case PacketType.EVENT:
        case PacketType.BINARY_EVENT:
          return Array.isArray(payload) && (typeof payload[0] === "number" || typeof payload[0] === "string" && RESERVED_EVENTS.indexOf(payload[0]) === -1);
        case PacketType.ACK:
        case PacketType.BINARY_ACK:
          return Array.isArray(payload);
      }
    }
    /**
     * Deallocates a parser's resources
     */
    destroy() {
      if (this.reconstructor) {
        this.reconstructor.finishedReconstruction();
        this.reconstructor = null;
      }
    }
  };
  var BinaryReconstructor = class {
    constructor(packet) {
      this.packet = packet;
      this.buffers = [];
      this.reconPack = packet;
    }
    /**
     * Method to be called when binary data received from connection
     * after a BINARY_EVENT packet.
     *
     * @param {Buffer | ArrayBuffer} binData - the raw binary data received
     * @return {null | Object} returns null if more binary data is expected or
     *   a reconstructed packet object if all buffers have been received.
     */
    takeBinaryData(binData) {
      this.buffers.push(binData);
      if (this.buffers.length === this.reconPack.attachments) {
        const packet = reconstructPacket(this.reconPack, this.buffers);
        this.finishedReconstruction();
        return packet;
      }
      return null;
    }
    /**
     * Cleans up binary packet reconstruction variables.
     */
    finishedReconstruction() {
      this.reconPack = null;
      this.buffers = [];
    }
  };

  // node_modules/socket.io-client/build/esm/on.js
  function on(obj, ev, fn) {
    obj.on(ev, fn);
    return function subDestroy() {
      obj.off(ev, fn);
    };
  }

  // node_modules/socket.io-client/build/esm/socket.js
  var RESERVED_EVENTS2 = Object.freeze({
    connect: 1,
    connect_error: 1,
    disconnect: 1,
    disconnecting: 1,
    // EventEmitter reserved events: https://nodejs.org/api/events.html#events_event_newlistener
    newListener: 1,
    removeListener: 1
  });
  var Socket2 = class extends Emitter {
    /**
     * `Socket` constructor.
     */
    constructor(io, nsp, opts) {
      super();
      this.connected = false;
      this.recovered = false;
      this.receiveBuffer = [];
      this.sendBuffer = [];
      this._queue = [];
      this._queueSeq = 0;
      this.ids = 0;
      this.acks = {};
      this.flags = {};
      this.io = io;
      this.nsp = nsp;
      if (opts && opts.auth) {
        this.auth = opts.auth;
      }
      this._opts = Object.assign({}, opts);
      if (this.io._autoConnect)
        this.open();
    }
    /**
     * Whether the socket is currently disconnected
     *
     * @example
     * const socket = io();
     *
     * socket.on("connect", () => {
     *   console.log(socket.disconnected); // false
     * });
     *
     * socket.on("disconnect", () => {
     *   console.log(socket.disconnected); // true
     * });
     */
    get disconnected() {
      return !this.connected;
    }
    /**
     * Subscribe to open, close and packet events
     *
     * @private
     */
    subEvents() {
      if (this.subs)
        return;
      const io = this.io;
      this.subs = [
        on(io, "open", this.onopen.bind(this)),
        on(io, "packet", this.onpacket.bind(this)),
        on(io, "error", this.onerror.bind(this)),
        on(io, "close", this.onclose.bind(this))
      ];
    }
    /**
     * Whether the Socket will try to reconnect when its Manager connects or reconnects.
     *
     * @example
     * const socket = io();
     *
     * console.log(socket.active); // true
     *
     * socket.on("disconnect", (reason) => {
     *   if (reason === "io server disconnect") {
     *     // the disconnection was initiated by the server, you need to manually reconnect
     *     console.log(socket.active); // false
     *   }
     *   // else the socket will automatically try to reconnect
     *   console.log(socket.active); // true
     * });
     */
    get active() {
      return !!this.subs;
    }
    /**
     * "Opens" the socket.
     *
     * @example
     * const socket = io({
     *   autoConnect: false
     * });
     *
     * socket.connect();
     */
    connect() {
      if (this.connected)
        return this;
      this.subEvents();
      if (!this.io["_reconnecting"])
        this.io.open();
      if ("open" === this.io._readyState)
        this.onopen();
      return this;
    }
    /**
     * Alias for {@link connect()}.
     */
    open() {
      return this.connect();
    }
    /**
     * Sends a `message` event.
     *
     * This method mimics the WebSocket.send() method.
     *
     * @see https://developer.mozilla.org/en-US/docs/Web/API/WebSocket/send
     *
     * @example
     * socket.send("hello");
     *
     * // this is equivalent to
     * socket.emit("message", "hello");
     *
     * @return self
     */
    send(...args) {
      args.unshift("message");
      this.emit.apply(this, args);
      return this;
    }
    /**
     * Override `emit`.
     * If the event is in `events`, it's emitted normally.
     *
     * @example
     * socket.emit("hello", "world");
     *
     * // all serializable datastructures are supported (no need to call JSON.stringify)
     * socket.emit("hello", 1, "2", { 3: ["4"], 5: Uint8Array.from([6]) });
     *
     * // with an acknowledgement from the server
     * socket.emit("hello", "world", (val) => {
     *   // ...
     * });
     *
     * @return self
     */
    emit(ev, ...args) {
      var _a3, _b, _c;
      if (RESERVED_EVENTS2.hasOwnProperty(ev)) {
        throw new Error('"' + ev.toString() + '" is a reserved event name');
      }
      args.unshift(ev);
      if (this._opts.retries && !this.flags.fromQueue && !this.flags.volatile) {
        this._addToQueue(args);
        return this;
      }
      const packet = {
        type: PacketType.EVENT,
        data: args
      };
      packet.options = {};
      packet.options.compress = this.flags.compress !== false;
      if ("function" === typeof args[args.length - 1]) {
        const id = this.ids++;
        const ack = args.pop();
        this._registerAckCallback(id, ack);
        packet.id = id;
      }
      const isTransportWritable = (_b = (_a3 = this.io.engine) === null || _a3 === void 0 ? void 0 : _a3.transport) === null || _b === void 0 ? void 0 : _b.writable;
      const isConnected = this.connected && !((_c = this.io.engine) === null || _c === void 0 ? void 0 : _c._hasPingExpired());
      const discardPacket = this.flags.volatile && !isTransportWritable;
      if (discardPacket) {
      } else if (isConnected) {
        this.notifyOutgoingListeners(packet);
        this.packet(packet);
      } else {
        this.sendBuffer.push(packet);
      }
      this.flags = {};
      return this;
    }
    /**
     * @private
     */
    _registerAckCallback(id, ack) {
      var _a3;
      const timeout = (_a3 = this.flags.timeout) !== null && _a3 !== void 0 ? _a3 : this._opts.ackTimeout;
      if (timeout === void 0) {
        this.acks[id] = ack;
        return;
      }
      const timer = this.io.setTimeoutFn(() => {
        delete this.acks[id];
        for (let i = 0; i < this.sendBuffer.length; i++) {
          if (this.sendBuffer[i].id === id) {
            this.sendBuffer.splice(i, 1);
          }
        }
        ack.call(this, new Error("operation has timed out"));
      }, timeout);
      const fn = (...args) => {
        this.io.clearTimeoutFn(timer);
        ack.apply(this, args);
      };
      fn.withError = true;
      this.acks[id] = fn;
    }
    /**
     * Emits an event and waits for an acknowledgement
     *
     * @example
     * // without timeout
     * const response = await socket.emitWithAck("hello", "world");
     *
     * // with a specific timeout
     * try {
     *   const response = await socket.timeout(1000).emitWithAck("hello", "world");
     * } catch (err) {
     *   // the server did not acknowledge the event in the given delay
     * }
     *
     * @return a Promise that will be fulfilled when the server acknowledges the event
     */
    emitWithAck(ev, ...args) {
      return new Promise((resolve, reject) => {
        const fn = (arg1, arg2) => {
          return arg1 ? reject(arg1) : resolve(arg2);
        };
        fn.withError = true;
        args.push(fn);
        this.emit(ev, ...args);
      });
    }
    /**
     * Add the packet to the queue.
     * @param args
     * @private
     */
    _addToQueue(args) {
      let ack;
      if (typeof args[args.length - 1] === "function") {
        ack = args.pop();
      }
      const packet = {
        id: this._queueSeq++,
        tryCount: 0,
        pending: false,
        args,
        flags: Object.assign({ fromQueue: true }, this.flags)
      };
      args.push((err, ...responseArgs) => {
        if (packet !== this._queue[0]) {
          return;
        }
        const hasError = err !== null;
        if (hasError) {
          if (packet.tryCount > this._opts.retries) {
            this._queue.shift();
            if (ack) {
              ack(err);
            }
          }
        } else {
          this._queue.shift();
          if (ack) {
            ack(null, ...responseArgs);
          }
        }
        packet.pending = false;
        return this._drainQueue();
      });
      this._queue.push(packet);
      this._drainQueue();
    }
    /**
     * Send the first packet of the queue, and wait for an acknowledgement from the server.
     * @param force - whether to resend a packet that has not been acknowledged yet
     *
     * @private
     */
    _drainQueue(force = false) {
      if (!this.connected || this._queue.length === 0) {
        return;
      }
      const packet = this._queue[0];
      if (packet.pending && !force) {
        return;
      }
      packet.pending = true;
      packet.tryCount++;
      this.flags = packet.flags;
      this.emit.apply(this, packet.args);
    }
    /**
     * Sends a packet.
     *
     * @param packet
     * @private
     */
    packet(packet) {
      packet.nsp = this.nsp;
      this.io._packet(packet);
    }
    /**
     * Called upon engine `open`.
     *
     * @private
     */
    onopen() {
      if (typeof this.auth == "function") {
        this.auth((data) => {
          this._sendConnectPacket(data);
        });
      } else {
        this._sendConnectPacket(this.auth);
      }
    }
    /**
     * Sends a CONNECT packet to initiate the Socket.IO session.
     *
     * @param data
     * @private
     */
    _sendConnectPacket(data) {
      this.packet({
        type: PacketType.CONNECT,
        data: this._pid ? Object.assign({ pid: this._pid, offset: this._lastOffset }, data) : data
      });
    }
    /**
     * Called upon engine or manager `error`.
     *
     * @param err
     * @private
     */
    onerror(err) {
      if (!this.connected) {
        this.emitReserved("connect_error", err);
      }
    }
    /**
     * Called upon engine `close`.
     *
     * @param reason
     * @param description
     * @private
     */
    onclose(reason, description) {
      this.connected = false;
      delete this.id;
      this.emitReserved("disconnect", reason, description);
      this._clearAcks();
    }
    /**
     * Clears the acknowledgement handlers upon disconnection, since the client will never receive an acknowledgement from
     * the server.
     *
     * @private
     */
    _clearAcks() {
      Object.keys(this.acks).forEach((id) => {
        const isBuffered = this.sendBuffer.some((packet) => String(packet.id) === id);
        if (!isBuffered) {
          const ack = this.acks[id];
          delete this.acks[id];
          if (ack.withError) {
            ack.call(this, new Error("socket has been disconnected"));
          }
        }
      });
    }
    /**
     * Called with socket packet.
     *
     * @param packet
     * @private
     */
    onpacket(packet) {
      const sameNamespace = packet.nsp === this.nsp;
      if (!sameNamespace)
        return;
      switch (packet.type) {
        case PacketType.CONNECT:
          if (packet.data && packet.data.sid) {
            this.onconnect(packet.data.sid, packet.data.pid);
          } else {
            this.emitReserved("connect_error", new Error("It seems you are trying to reach a Socket.IO server in v2.x with a v3.x client, but they are not compatible (more information here: https://socket.io/docs/v3/migrating-from-2-x-to-3-0/)"));
          }
          break;
        case PacketType.EVENT:
        case PacketType.BINARY_EVENT:
          this.onevent(packet);
          break;
        case PacketType.ACK:
        case PacketType.BINARY_ACK:
          this.onack(packet);
          break;
        case PacketType.DISCONNECT:
          this.ondisconnect();
          break;
        case PacketType.CONNECT_ERROR:
          this.destroy();
          const err = new Error(packet.data.message);
          err.data = packet.data.data;
          this.emitReserved("connect_error", err);
          break;
      }
    }
    /**
     * Called upon a server event.
     *
     * @param packet
     * @private
     */
    onevent(packet) {
      const args = packet.data || [];
      if (null != packet.id) {
        args.push(this.ack(packet.id));
      }
      if (this.connected) {
        this.emitEvent(args);
      } else {
        this.receiveBuffer.push(Object.freeze(args));
      }
    }
    emitEvent(args) {
      if (this._anyListeners && this._anyListeners.length) {
        const listeners = this._anyListeners.slice();
        for (const listener of listeners) {
          listener.apply(this, args);
        }
      }
      super.emit.apply(this, args);
      if (this._pid && args.length && typeof args[args.length - 1] === "string") {
        this._lastOffset = args[args.length - 1];
      }
    }
    /**
     * Produces an ack callback to emit with an event.
     *
     * @private
     */
    ack(id) {
      const self2 = this;
      let sent = false;
      return function(...args) {
        if (sent)
          return;
        sent = true;
        self2.packet({
          type: PacketType.ACK,
          id,
          data: args
        });
      };
    }
    /**
     * Called upon a server acknowledgement.
     *
     * @param packet
     * @private
     */
    onack(packet) {
      const ack = this.acks[packet.id];
      if (typeof ack !== "function") {
        return;
      }
      delete this.acks[packet.id];
      if (ack.withError) {
        packet.data.unshift(null);
      }
      ack.apply(this, packet.data);
    }
    /**
     * Called upon server connect.
     *
     * @private
     */
    onconnect(id, pid) {
      this.id = id;
      this.recovered = pid && this._pid === pid;
      this._pid = pid;
      this.connected = true;
      this.emitBuffered();
      this.emitReserved("connect");
      this._drainQueue(true);
    }
    /**
     * Emit buffered events (received and emitted).
     *
     * @private
     */
    emitBuffered() {
      this.receiveBuffer.forEach((args) => this.emitEvent(args));
      this.receiveBuffer = [];
      this.sendBuffer.forEach((packet) => {
        this.notifyOutgoingListeners(packet);
        this.packet(packet);
      });
      this.sendBuffer = [];
    }
    /**
     * Called upon server disconnect.
     *
     * @private
     */
    ondisconnect() {
      this.destroy();
      this.onclose("io server disconnect");
    }
    /**
     * Called upon forced client/server side disconnections,
     * this method ensures the manager stops tracking us and
     * that reconnections don't get triggered for this.
     *
     * @private
     */
    destroy() {
      if (this.subs) {
        this.subs.forEach((subDestroy) => subDestroy());
        this.subs = void 0;
      }
      this.io["_destroy"](this);
    }
    /**
     * Disconnects the socket manually. In that case, the socket will not try to reconnect.
     *
     * If this is the last active Socket instance of the {@link Manager}, the low-level connection will be closed.
     *
     * @example
     * const socket = io();
     *
     * socket.on("disconnect", (reason) => {
     *   // console.log(reason); prints "io client disconnect"
     * });
     *
     * socket.disconnect();
     *
     * @return self
     */
    disconnect() {
      if (this.connected) {
        this.packet({ type: PacketType.DISCONNECT });
      }
      this.destroy();
      if (this.connected) {
        this.onclose("io client disconnect");
      }
      return this;
    }
    /**
     * Alias for {@link disconnect()}.
     *
     * @return self
     */
    close() {
      return this.disconnect();
    }
    /**
     * Sets the compress flag.
     *
     * @example
     * socket.compress(false).emit("hello");
     *
     * @param compress - if `true`, compresses the sending data
     * @return self
     */
    compress(compress) {
      this.flags.compress = compress;
      return this;
    }
    /**
     * Sets a modifier for a subsequent event emission that the event message will be dropped when this socket is not
     * ready to send messages.
     *
     * @example
     * socket.volatile.emit("hello"); // the server may or may not receive it
     *
     * @returns self
     */
    get volatile() {
      this.flags.volatile = true;
      return this;
    }
    /**
     * Sets a modifier for a subsequent event emission that the callback will be called with an error when the
     * given number of milliseconds have elapsed without an acknowledgement from the server:
     *
     * @example
     * socket.timeout(5000).emit("my-event", (err) => {
     *   if (err) {
     *     // the server did not acknowledge the event in the given delay
     *   }
     * });
     *
     * @returns self
     */
    timeout(timeout) {
      this.flags.timeout = timeout;
      return this;
    }
    /**
     * Adds a listener that will be fired when any event is emitted. The event name is passed as the first argument to the
     * callback.
     *
     * @example
     * socket.onAny((event, ...args) => {
     *   console.log(`got ${event}`);
     * });
     *
     * @param listener
     */
    onAny(listener) {
      this._anyListeners = this._anyListeners || [];
      this._anyListeners.push(listener);
      return this;
    }
    /**
     * Adds a listener that will be fired when any event is emitted. The event name is passed as the first argument to the
     * callback. The listener is added to the beginning of the listeners array.
     *
     * @example
     * socket.prependAny((event, ...args) => {
     *   console.log(`got event ${event}`);
     * });
     *
     * @param listener
     */
    prependAny(listener) {
      this._anyListeners = this._anyListeners || [];
      this._anyListeners.unshift(listener);
      return this;
    }
    /**
     * Removes the listener that will be fired when any event is emitted.
     *
     * @example
     * const catchAllListener = (event, ...args) => {
     *   console.log(`got event ${event}`);
     * }
     *
     * socket.onAny(catchAllListener);
     *
     * // remove a specific listener
     * socket.offAny(catchAllListener);
     *
     * // or remove all listeners
     * socket.offAny();
     *
     * @param listener
     */
    offAny(listener) {
      if (!this._anyListeners) {
        return this;
      }
      if (listener) {
        const listeners = this._anyListeners;
        for (let i = 0; i < listeners.length; i++) {
          if (listener === listeners[i]) {
            listeners.splice(i, 1);
            return this;
          }
        }
      } else {
        this._anyListeners = [];
      }
      return this;
    }
    /**
     * Returns an array of listeners that are listening for any event that is specified. This array can be manipulated,
     * e.g. to remove listeners.
     */
    listenersAny() {
      return this._anyListeners || [];
    }
    /**
     * Adds a listener that will be fired when any event is emitted. The event name is passed as the first argument to the
     * callback.
     *
     * Note: acknowledgements sent to the server are not included.
     *
     * @example
     * socket.onAnyOutgoing((event, ...args) => {
     *   console.log(`sent event ${event}`);
     * });
     *
     * @param listener
     */
    onAnyOutgoing(listener) {
      this._anyOutgoingListeners = this._anyOutgoingListeners || [];
      this._anyOutgoingListeners.push(listener);
      return this;
    }
    /**
     * Adds a listener that will be fired when any event is emitted. The event name is passed as the first argument to the
     * callback. The listener is added to the beginning of the listeners array.
     *
     * Note: acknowledgements sent to the server are not included.
     *
     * @example
     * socket.prependAnyOutgoing((event, ...args) => {
     *   console.log(`sent event ${event}`);
     * });
     *
     * @param listener
     */
    prependAnyOutgoing(listener) {
      this._anyOutgoingListeners = this._anyOutgoingListeners || [];
      this._anyOutgoingListeners.unshift(listener);
      return this;
    }
    /**
     * Removes the listener that will be fired when any event is emitted.
     *
     * @example
     * const catchAllListener = (event, ...args) => {
     *   console.log(`sent event ${event}`);
     * }
     *
     * socket.onAnyOutgoing(catchAllListener);
     *
     * // remove a specific listener
     * socket.offAnyOutgoing(catchAllListener);
     *
     * // or remove all listeners
     * socket.offAnyOutgoing();
     *
     * @param [listener] - the catch-all listener (optional)
     */
    offAnyOutgoing(listener) {
      if (!this._anyOutgoingListeners) {
        return this;
      }
      if (listener) {
        const listeners = this._anyOutgoingListeners;
        for (let i = 0; i < listeners.length; i++) {
          if (listener === listeners[i]) {
            listeners.splice(i, 1);
            return this;
          }
        }
      } else {
        this._anyOutgoingListeners = [];
      }
      return this;
    }
    /**
     * Returns an array of listeners that are listening for any event that is specified. This array can be manipulated,
     * e.g. to remove listeners.
     */
    listenersAnyOutgoing() {
      return this._anyOutgoingListeners || [];
    }
    /**
     * Notify the listeners for each packet sent
     *
     * @param packet
     *
     * @private
     */
    notifyOutgoingListeners(packet) {
      if (this._anyOutgoingListeners && this._anyOutgoingListeners.length) {
        const listeners = this._anyOutgoingListeners.slice();
        for (const listener of listeners) {
          listener.apply(this, packet.data);
        }
      }
    }
  };

  // node_modules/socket.io-client/build/esm/contrib/backo2.js
  function Backoff(opts) {
    opts = opts || {};
    this.ms = opts.min || 100;
    this.max = opts.max || 1e4;
    this.factor = opts.factor || 2;
    this.jitter = opts.jitter > 0 && opts.jitter <= 1 ? opts.jitter : 0;
    this.attempts = 0;
  }
  Backoff.prototype.duration = function() {
    var ms = this.ms * Math.pow(this.factor, this.attempts++);
    if (this.jitter) {
      var rand = Math.random();
      var deviation = Math.floor(rand * this.jitter * ms);
      ms = (Math.floor(rand * 10) & 1) == 0 ? ms - deviation : ms + deviation;
    }
    return Math.min(ms, this.max) | 0;
  };
  Backoff.prototype.reset = function() {
    this.attempts = 0;
  };
  Backoff.prototype.setMin = function(min) {
    this.ms = min;
  };
  Backoff.prototype.setMax = function(max) {
    this.max = max;
  };
  Backoff.prototype.setJitter = function(jitter) {
    this.jitter = jitter;
  };

  // node_modules/socket.io-client/build/esm/manager.js
  var Manager = class extends Emitter {
    constructor(uri, opts) {
      var _a3;
      super();
      this.nsps = {};
      this.subs = [];
      if (uri && "object" === typeof uri) {
        opts = uri;
        uri = void 0;
      }
      opts = opts || {};
      opts.path = opts.path || "/socket.io";
      this.opts = opts;
      installTimerFunctions(this, opts);
      this.reconnection(opts.reconnection !== false);
      this.reconnectionAttempts(opts.reconnectionAttempts || Infinity);
      this.reconnectionDelay(opts.reconnectionDelay || 1e3);
      this.reconnectionDelayMax(opts.reconnectionDelayMax || 5e3);
      this.randomizationFactor((_a3 = opts.randomizationFactor) !== null && _a3 !== void 0 ? _a3 : 0.5);
      this.backoff = new Backoff({
        min: this.reconnectionDelay(),
        max: this.reconnectionDelayMax(),
        jitter: this.randomizationFactor()
      });
      this.timeout(null == opts.timeout ? 2e4 : opts.timeout);
      this._readyState = "closed";
      this.uri = uri;
      const _parser = opts.parser || esm_exports;
      this.encoder = new _parser.Encoder();
      this.decoder = new _parser.Decoder();
      this._autoConnect = opts.autoConnect !== false;
      if (this._autoConnect)
        this.open();
    }
    reconnection(v) {
      if (!arguments.length)
        return this._reconnection;
      this._reconnection = !!v;
      if (!v) {
        this.skipReconnect = true;
      }
      return this;
    }
    reconnectionAttempts(v) {
      if (v === void 0)
        return this._reconnectionAttempts;
      this._reconnectionAttempts = v;
      return this;
    }
    reconnectionDelay(v) {
      var _a3;
      if (v === void 0)
        return this._reconnectionDelay;
      this._reconnectionDelay = v;
      (_a3 = this.backoff) === null || _a3 === void 0 ? void 0 : _a3.setMin(v);
      return this;
    }
    randomizationFactor(v) {
      var _a3;
      if (v === void 0)
        return this._randomizationFactor;
      this._randomizationFactor = v;
      (_a3 = this.backoff) === null || _a3 === void 0 ? void 0 : _a3.setJitter(v);
      return this;
    }
    reconnectionDelayMax(v) {
      var _a3;
      if (v === void 0)
        return this._reconnectionDelayMax;
      this._reconnectionDelayMax = v;
      (_a3 = this.backoff) === null || _a3 === void 0 ? void 0 : _a3.setMax(v);
      return this;
    }
    timeout(v) {
      if (!arguments.length)
        return this._timeout;
      this._timeout = v;
      return this;
    }
    /**
     * Starts trying to reconnect if reconnection is enabled and we have not
     * started reconnecting yet
     *
     * @private
     */
    maybeReconnectOnOpen() {
      if (!this._reconnecting && this._reconnection && this.backoff.attempts === 0) {
        this.reconnect();
      }
    }
    /**
     * Sets the current transport `socket`.
     *
     * @param {Function} fn - optional, callback
     * @return self
     * @public
     */
    open(fn) {
      if (~this._readyState.indexOf("open"))
        return this;
      this.engine = new Socket(this.uri, this.opts);
      const socket = this.engine;
      const self2 = this;
      this._readyState = "opening";
      this.skipReconnect = false;
      const openSubDestroy = on(socket, "open", function() {
        self2.onopen();
        fn && fn();
      });
      const onError = (err) => {
        this.cleanup();
        this._readyState = "closed";
        this.emitReserved("error", err);
        if (fn) {
          fn(err);
        } else {
          this.maybeReconnectOnOpen();
        }
      };
      const errorSub = on(socket, "error", onError);
      if (false !== this._timeout) {
        const timeout = this._timeout;
        const timer = this.setTimeoutFn(() => {
          openSubDestroy();
          onError(new Error("timeout"));
          socket.close();
        }, timeout);
        if (this.opts.autoUnref) {
          timer.unref();
        }
        this.subs.push(() => {
          this.clearTimeoutFn(timer);
        });
      }
      this.subs.push(openSubDestroy);
      this.subs.push(errorSub);
      return this;
    }
    /**
     * Alias for open()
     *
     * @return self
     * @public
     */
    connect(fn) {
      return this.open(fn);
    }
    /**
     * Called upon transport open.
     *
     * @private
     */
    onopen() {
      this.cleanup();
      this._readyState = "open";
      this.emitReserved("open");
      const socket = this.engine;
      this.subs.push(
        on(socket, "ping", this.onping.bind(this)),
        on(socket, "data", this.ondata.bind(this)),
        on(socket, "error", this.onerror.bind(this)),
        on(socket, "close", this.onclose.bind(this)),
        // @ts-ignore
        on(this.decoder, "decoded", this.ondecoded.bind(this))
      );
    }
    /**
     * Called upon a ping.
     *
     * @private
     */
    onping() {
      this.emitReserved("ping");
    }
    /**
     * Called with data.
     *
     * @private
     */
    ondata(data) {
      try {
        this.decoder.add(data);
      } catch (e) {
        this.onclose("parse error", e);
      }
    }
    /**
     * Called when parser fully decodes a packet.
     *
     * @private
     */
    ondecoded(packet) {
      nextTick(() => {
        this.emitReserved("packet", packet);
      }, this.setTimeoutFn);
    }
    /**
     * Called upon socket error.
     *
     * @private
     */
    onerror(err) {
      this.emitReserved("error", err);
    }
    /**
     * Creates a new socket for the given `nsp`.
     *
     * @return {Socket}
     * @public
     */
    socket(nsp, opts) {
      let socket = this.nsps[nsp];
      if (!socket) {
        socket = new Socket2(this, nsp, opts);
        this.nsps[nsp] = socket;
      } else if (this._autoConnect && !socket.active) {
        socket.connect();
      }
      return socket;
    }
    /**
     * Called upon a socket close.
     *
     * @param socket
     * @private
     */
    _destroy(socket) {
      const nsps = Object.keys(this.nsps);
      for (const nsp of nsps) {
        const socket2 = this.nsps[nsp];
        if (socket2.active) {
          return;
        }
      }
      this._close();
    }
    /**
     * Writes a packet.
     *
     * @param packet
     * @private
     */
    _packet(packet) {
      const encodedPackets = this.encoder.encode(packet);
      for (let i = 0; i < encodedPackets.length; i++) {
        this.engine.write(encodedPackets[i], packet.options);
      }
    }
    /**
     * Clean up transport subscriptions and packet buffer.
     *
     * @private
     */
    cleanup() {
      this.subs.forEach((subDestroy) => subDestroy());
      this.subs.length = 0;
      this.decoder.destroy();
    }
    /**
     * Close the current socket.
     *
     * @private
     */
    _close() {
      this.skipReconnect = true;
      this._reconnecting = false;
      this.onclose("forced close");
    }
    /**
     * Alias for close()
     *
     * @private
     */
    disconnect() {
      return this._close();
    }
    /**
     * Called when:
     *
     * - the low-level engine is closed
     * - the parser encountered a badly formatted packet
     * - all sockets are disconnected
     *
     * @private
     */
    onclose(reason, description) {
      var _a3;
      this.cleanup();
      (_a3 = this.engine) === null || _a3 === void 0 ? void 0 : _a3.close();
      this.backoff.reset();
      this._readyState = "closed";
      this.emitReserved("close", reason, description);
      if (this._reconnection && !this.skipReconnect) {
        this.reconnect();
      }
    }
    /**
     * Attempt a reconnection.
     *
     * @private
     */
    reconnect() {
      if (this._reconnecting || this.skipReconnect)
        return this;
      const self2 = this;
      if (this.backoff.attempts >= this._reconnectionAttempts) {
        this.backoff.reset();
        this.emitReserved("reconnect_failed");
        this._reconnecting = false;
      } else {
        const delay = this.backoff.duration();
        this._reconnecting = true;
        const timer = this.setTimeoutFn(() => {
          if (self2.skipReconnect)
            return;
          this.emitReserved("reconnect_attempt", self2.backoff.attempts);
          if (self2.skipReconnect)
            return;
          self2.open((err) => {
            if (err) {
              self2._reconnecting = false;
              self2.reconnect();
              this.emitReserved("reconnect_error", err);
            } else {
              self2.onreconnect();
            }
          });
        }, delay);
        if (this.opts.autoUnref) {
          timer.unref();
        }
        this.subs.push(() => {
          this.clearTimeoutFn(timer);
        });
      }
    }
    /**
     * Called upon successful reconnect.
     *
     * @private
     */
    onreconnect() {
      const attempt = this.backoff.attempts;
      this._reconnecting = false;
      this.backoff.reset();
      this.emitReserved("reconnect", attempt);
    }
  };

  // node_modules/socket.io-client/build/esm/index.js
  var cache = {};
  function lookup2(uri, opts) {
    if (typeof uri === "object") {
      opts = uri;
      uri = void 0;
    }
    opts = opts || {};
    const parsed = url(uri, opts.path || "/socket.io");
    const source = parsed.source;
    const id = parsed.id;
    const path = parsed.path;
    const sameNamespace = cache[id] && path in cache[id]["nsps"];
    const newConnection = opts.forceNew || opts["force new connection"] || false === opts.multiplex || sameNamespace;
    let io;
    if (newConnection) {
      io = new Manager(source, opts);
    } else {
      if (!cache[id]) {
        cache[id] = new Manager(source, opts);
      }
      io = cache[id];
    }
    if (parsed.query && !opts.query) {
      opts.query = parsed.queryKey;
    }
    return io.socket(parsed.path, opts);
  }
  Object.assign(lookup2, {
    Manager,
    Socket: Socket2,
    io: lookup2,
    connect: lookup2
  });

  // src/components/ti-base-component.js
  var _TiBaseComponent = class _TiBaseComponent extends HTMLElement {
    /** NB: Attributes not available here - use connectedCallback to reference */
    constructor() {
      super();
      /** Is UIBUILDER for Node-RED loaded? */
      __publicField(this, "uib", !!window["uibuilder"]);
      __publicField(this, "uibuilder", window["uibuilder"]);
      /** Mini jQuery-like shadow dom selector (see constructor)
       * @type {function(string): Element}
       * @param {string} selector - A CSS selector to match the element within the shadow DOM.
       * @returns {Element} The first element that matches the specified selector.
       */
      __publicField(this, "$");
      /** Mini jQuery-like shadow dom multi-selector (see constructor)
       * @type {function(string): NodeList}
       * @param {string} selector - A CSS selector to match the element within the shadow DOM.
       * @returns {NodeList} A STATIC list of all shadow dom elements that match the selector.
       */
      __publicField(this, "$$");
      /** True when instance finishes connecting.
       * Allows initial calls of attributeChangedCallback to be
       * ignored if needed. */
      __publicField(this, "connected", false);
      /** Placeholder for the optional name attribute @type {string} */
      __publicField(this, "name");
      /** Runtime configuration settings @type {object} */
      __publicField(this, "opts", {});
    }
    /** Report the current component version string */
    static get version() {
      return "".concat(this.componentVersion, " (Base: ").concat(this.baseVersion, ")");
    }
    /** Optionally apply an external linked style sheet (called from connectedCallback)
     * @param {*} url The URL for the linked style sheet
     */
    async doInheritStyles() {
      if (!this.hasAttribute("inherit-style")) return;
      let url2 = this.getAttribute("inherit-style");
      if (!url2) url2 = "./index.css";
      const linkEl = document.createElement("link");
      linkEl.setAttribute("type", "text/css");
      linkEl.setAttribute("rel", "stylesheet");
      linkEl.setAttribute("href", url2);
      this.shadowRoot.appendChild(linkEl);
      console.info("[".concat(this.localName, '] Inherit-style requested. Loading: "').concat(url2, '"'));
    }
    /** OPTIONAL. Update runtime configuration, return complete config
     * @param {object|undefined} config If present, partial or full set of options. If undefined, fn returns the current full option settings
     */
    config(config) {
      if (config) this.opts = _TiBaseComponent.deepAssign(this.opts, config);
      return this.opts;
    }
    /** Utility object deep merge fn
     * @param {object} target Merge target object
     * @param  {...object} sources 1 or more source objects to merge
     * @returns {object} Deep merged object
     */
    static deepAssign(target, ...sources) {
      for (let source of sources) {
        for (let k in source) {
          const vs = source[k];
          const vt = target[k];
          if (Object(vs) == vs && Object(vt) === vt) {
            target[k] = _TiBaseComponent.deepAssign(vt, vs);
            continue;
          }
          target[k] = source[k];
        }
      }
      return target;
    }
    /** Ensure that the component instance has a unique ID & check again if uib loaded */
    ensureId() {
      this.uib = !!window["uibuilder"];
      if (!this.id) {
        this.id = "".concat(this.localName, "-").concat(++this.constructor._iCount);
      }
    }
    /** Creates the $ and $$ fns that do css selections against the shadow dom */
    createShadowSelectors() {
      var _a3, _b;
      this.$ = (_a3 = this.shadowRoot) == null ? void 0 : _a3.querySelector.bind(this.shadowRoot);
      this.$$ = (_b = this.shadowRoot) == null ? void 0 : _b.querySelectorAll.bind(this.shadowRoot);
    }
    // TODO Needs enhancing - does nothing at the moment
    /** Handle a `uibuilder:msg:_ui:update:${this.id}` custom event
     * @param {CustomEvent} evt uibuilder `uibuilder:msg:_ui:update:${this.id}` custom event evt.details contains the data
     */
    _uibMsgHandler(evt) {
    }
    /** Custom event dispacher `component-name:name` with detail data
     * @example
     *   this._event('ready')
     * @example
     *   this._event('ready', {age: 42, type: 'android'})
     *
     * @param {string} name A name to give the event, added to the component-name separated with a :
     * @param {*=} data Optional data object to pass to event listeners via the evt.detail property
     */
    _event(name2, data) {
      this.dispatchEvent(new CustomEvent("".concat(this.localName, ":").concat(name2), {
        bubbles: true,
        composed: true,
        detail: {
          id: this.id,
          name: this.name,
          data
        }
      }));
    }
    /** Standardised constructor. Keep after call to super()
     * @param {Node|string} template Nodes/string content that will be cloned into the shadow dom
     * @param {{mode:'open'|'closed',delegatesFocus:boolean}=} shadowOpts Options passed to attachShadow
     */
    _construct(template, shadowOpts) {
      if (!shadowOpts) shadowOpts = { mode: "open", delegatesFocus: true };
      this.attachShadow(shadowOpts).append(template);
      this.createShadowSelectors();
    }
    /** Standardised connection. Call from the start of connectedCallback fn */
    _connect() {
      this.ensureId();
      this.doInheritStyles();
    }
    /** Standardised disconnection. Call from the END of disconnectedCallback fn */
    _disconnect() {
      document.removeEventListener("uibuilder:msg:_ui:update:".concat(this.id), this._uibMsgHandler);
      this._event("disconnected");
    }
    /** Call from end of connectedCallback */
    _ready() {
      this.connected = true;
      this._event("connected");
      this._event("ready");
    }
  };
  /** Component version */
  __publicField(_TiBaseComponent, "baseVersion", "2025-01-09");
  /** Holds a count of how many instances of this component are on the page that don't have their own id
   * Used to ensure a unique id if needing to add one dynamically
   */
  __publicField(_TiBaseComponent, "_iCount", 0);
  var TiBaseComponent = _TiBaseComponent;
  var ti_base_component_default = TiBaseComponent;

  // src/components/uib-var.js
  var _variable, _varCb, _topic, _topicCb;
  var UibVar = class extends ti_base_component_default {
    //#endregion --- Class Properties ---
    constructor() {
      super();
      //#region --- Class Properties ---
      /** Name of the uibuilder mangaged variable to use @type {string} */
      __privateAdd(this, _variable);
      /** Current value of the watched variable */
      __publicField(this, "value");
      /** Holds reference to var watch callback so it can be cancelled @type {Function} */
      __privateAdd(this, _varCb);
      /** The watched msg topic @type {string} */
      __privateAdd(this, _topic);
      /** Holds reference to topic watch callback so it can be cancelled @type {Function} */
      __privateAdd(this, _topicCb);
      /** Whether to output if the variable is undefined */
      __publicField(this, "undef", false);
      /** Whether to send update value to Node-RED on change */
      __publicField(this, "report", false);
      /** What is the value type */
      __publicField(this, "type", "plain");
      /** what are the available types? */
      __publicField(this, "types", ["plain", "html", "markdown", "object", "json", "table", "list", "array"]);
    }
    /** Makes HTML attribute change watched
     * @returns {Array<string>} List of all of the html attribs (props) listened to
     */
    static get observedAttributes() {
      return [
        // Standard watched attributes:
        /* 'inherit-style', */
        "name",
        // Other watched attributes:            
        "filter",
        "id",
        "report",
        "topic",
        "type",
        "undefined",
        "variable"
      ];
    }
    /** Set the uibuilder variable name to watch */
    set variable(varName) {
      __privateSet(this, _variable, varName);
      this.splitVarName;
      if (varName) {
        try {
          this.splitVarName = varName.split(/[\.\[\]\'\"]/);
          __privateSet(this, _variable, varName = this.splitVarName.shift());
        } catch (e) {
          throw new Error("[".concat(this.localName, '] variable attribute: Name split failed on "').concat(varName, '". ').concat(e.message));
        }
      }
      if (__privateGet(this, _varCb)) this.uibuilder.cancelChange(varName, __privateGet(this, _varCb));
      if (!varName) return;
      __privateSet(this, _varCb, this.uibuilder.onChange(varName, this._varChange.bind(this)));
    }
    /** Get the watched uibuilder variable name */
    get variable() {
      return __privateGet(this, _variable);
    }
    /** Set the uibuilder msg topic to watch. We could use `uibuilder:msg:topic:${msg.topic}` event instead */
    set topic(topicName) {
      __privateSet(this, _topic, topicName);
      if (__privateGet(this, _topicCb)) this.uibuilder.cancelTopic(topicName, __privateGet(this, _topicCb));
      if (!topicName) return;
      __privateSet(this, _topicCb, this.uibuilder.onTopic(topicName, this._topicChange.bind(this)));
    }
    /** Get the watched uibuilder msg topic */
    get topic() {
      return __privateGet(this, _topic);
    }
    // Runs when an instance is added to the DOM
    connectedCallback() {
      this._connect();
      this.variable = this.getAttribute("variable");
      this.topic = this.getAttribute("topic");
      this._ready();
    }
    // Runs when an instance is removed from the DOM
    disconnectedCallback() {
      if (__privateGet(this, _varCb)) this.uibuilder.cancelChange(__privateGet(this, _variable), __privateGet(this, _varCb));
      if (__privateGet(this, _topicCb)) {
        this.uibuilder.cancelTopic(__privateGet(this, _topic), __privateGet(this, _topicCb));
        Object.keys(__privateGet(this, _topicCb)).forEach((topic) => {
          this.uibuilder.cancelTopic(topic, __privateGet(this, _topicCb)[topic]);
        });
      }
      this._disconnect();
    }
    /** Handle watched attributes
     * NOTE: On initial startup, this is called for each watched attrib set in HTML - BEFORE connectedCallback is called.
     * Attribute values can only ever be strings
     * @param {string} attrib The name of the attribute that is changing
     * @param {string} newVal The new value of the attribute
     * @param {string} oldVal The old value of the attribute
     */
    attributeChangedCallback(attrib, oldVal, newVal) {
      if (oldVal === newVal) return;
      this[attrib] = newVal;
      switch (attrib) {
        case "undefined": {
          if (newVal === "" || ["on", "true", "report"].includes(newVal.toLowerCase())) this.undef = true;
          else this.undef = false;
          break;
        }
        case "report": {
          if (newVal === "" || ["on", "true", "report"].includes(newVal.toLowerCase())) this.report = true;
          else this.report = false;
          break;
        }
        case "type": {
          if (newVal === "" || !this.types.includes(newVal.toLowerCase())) this.type = "plain";
          else this.type = newVal;
          break;
        }
        case "filter": {
          this.filter = void 0;
          this.filterArgs = [];
          if (!newVal) break;
          this.filter = newVal;
          newVal = newVal.slice(0, 127);
          const f = newVal.replace(/\s/g, "").match(/([a-zA-Z_$][a-zA-Z_$0-9.-]+)(\((.*)\))?/);
          if (!f) {
            console.warn('\u26A0\uFE0F [uib-var] Filter function "'.concat(newVal, '" invalid. Cannot process.'));
            break;
          }
          this.filter = f[1];
          if (f[3]) {
            try {
              this.filterArgs = JSON.parse(f[3]);
            } catch (e) {
            }
            this.filterArgs = f[3].split(",").map((x) => {
              x = x.trim();
              if (isNaN(x)) {
                let y = x.replace(/^["'`]/, "").replace(/["'`]$/, "");
                try {
                  y = new Function("return ".concat(y))();
                } catch (e) {
                }
                return y;
              }
              return Number(x);
            });
          }
          if (!this.variable && !this.topic) this.showVar(false);
          break;
        }
        default: {
          break;
        }
      }
      this._event("attribChanged", { attribute: attrib, newVal, oldVal });
    }
    // --- end of attributeChangedCallback --- //
    /** Process watched uibuilder variable value change
     * @param {*} value The value of the managed uibuilder variable
     */
    _varChange(value2) {
      let success = true;
      if (this.splitVarName.length > 0) {
        let target = value2;
        let partSuccess = [];
        try {
          this.splitVarName.forEach((part) => {
            let successPart;
            if (target[part] === void 0) successPart = false;
            else successPart = true;
            partSuccess.push(successPart);
            target = target[part];
          });
          value2 = target;
          success = partSuccess.filter(Boolean).length > 0 ? true : false;
        } catch (e) {
          success = false;
        }
      }
      if (success) {
        this.value = value2;
        this.showVar();
        if (this.report === true) this.uibuilder.send({ topic: this.variable, payload: this.value || void 0, source: this.localName, id: this.id });
      }
    }
    /** Process watched uibuilder msg.topic received
     * @param {object} msg The value of the managed uibuilder variable
     */
    _topicChange(msg) {
      this.uibuilder.log("trace", this.localName, "Topic msg received: '".concat(msg.topic, "'"), msg);
      this.value = msg.payload;
      this.showVar();
      if (this.report === true) this.uibuilder.send({ topic: msg.topic, payload: this.value || void 0, source: this.localName, id: this.id });
    }
    /** Convert this.value to DOM output (applies output filter if needed)
     * @param {boolean} chkVal If true (default), check for undefined value. False used to run filter even with no value set.
     */
    showVar(chkVal = true) {
      this.uibuilder.log("trace", this.localName, "showVar. chkVal: '".concat(chkVal, "'. Value="), this.value);
      if (chkVal === true && !this.value && this.undef !== true) {
        return;
      }
      let val = chkVal ? this.doFilter(this.value) : this.doFilter();
      let out = val;
      switch (this.type) {
        case "markdown": {
          if (this.uib) out = this.uibuilder.convertMarkdown(val);
          break;
        }
        case "json":
        case "object": {
          out = '<pre class="syntax-highlight">'.concat(this.uib ? this.uibuilder.syntaxHighlight(val) : val, "</pre>");
          break;
        }
        case "table": {
          out = this.uibuilder.buildHtmlTable(val).outerHTML;
          break;
        }
        case "array":
        case "list": {
          if (!Array.isArray(val)) val = [val];
          out = "<ul>";
          val.forEach((li) => {
            out += "<li>".concat(li, "</li>");
          });
          out += "</ul>";
          break;
        }
        case "plain":
        case "html":
        default: {
          const t = typeof val;
          if (Array.isArray(val) || t === "[object Object]" || t === "object") {
            try {
              out = JSON.stringify(val);
            } catch (e) {
            }
          }
          break;
        }
      }
      if (this.uib) this.innerHTML = this.uibuilder.sanitiseHTML(out);
      else this.innerHTML = out;
    }
    /** Apply value filter if specified
     * @param {*} value The value to change
     * @returns {*} The amended value that will be displayed
     */
    doFilter(value2) {
      if (this.filter) {
        const splitFilter = this.filter.split(".");
        let globalFn = globalThis[splitFilter[0]];
        if (globalFn && splitFilter.length > 1) {
          const parts2 = [splitFilter.pop()];
          parts2.forEach((part) => {
            globalFn = globalFn[part];
          });
        }
        if (!globalFn && this.uib === true) globalFn = this.uibuilder[splitFilter[0]];
        if (globalFn && typeof globalFn !== "function") globalFn = void 0;
        if (globalFn) {
          const argList = value2 === void 0 ? [...this.filterArgs] : [value2, ...this.filterArgs];
          value2 = Reflect.apply(globalFn, value2 != null ? value2 : globalFn, argList);
        } else {
          console.warn('\u26A0\uFE0F [uib-var] Filter function "'.concat(this.filter, '" ').concat(typeof globalFn === "object" ? "is an object not a function" : "not found"));
        }
      }
      return value2;
    }
  };
  _variable = new WeakMap();
  _varCb = new WeakMap();
  _topic = new WeakMap();
  _topicCb = new WeakMap();
  /** Component version */
  __publicField(UibVar, "componentVersion", "2025-01-05");
  var uib_var_default = UibVar;
  window["UibVar"] = UibVar;

  // src/components/uib-meta.js
  var UibMeta = class extends ti_base_component_default {
    //#endregion --- Class Properties ---
    constructor() {
      super();
      //#region --- Class Properties ---
      /** @type {string} Name of the uibuilder mangaged variable to use */
      __publicField(this, "variable", "pageMeta");
      /** Current value of the watched variable */
      __publicField(this, "value");
      /** Whether to output if the variable is undefined */
      __publicField(this, "undef", false);
      /** Whether to send update value to Node-RED on change */
      __publicField(this, "report", false);
      /** What is the value type */
      __publicField(this, "type", "created");
      /** what are the available types? */
      __publicField(this, "types", ["created", "updated", "crup", "both", "size", "modified", "all"]);
      /** Chosen formatting - default to none */
      __publicField(this, "format", "");
      /** what are the available formats? */
      __publicField(this, "formats", ["d", "dt", "t", "k", "m"]);
      /** Holds uibuilder.onTopic listeners */
      __publicField(this, "topicMonitors", {});
      this.shadow = this.attachShadow({ mode: "open", delegatesFocus: true });
      this.$ = this.shadowRoot.querySelector.bind(this.shadowRoot);
      if (!this.uibuilder) throw new Error("[uib-meta] uibuilder client library not available");
      this.value = this.uibuilder.get("pageMeta");
      if (!this.value) this.uibuilder.getPageMeta();
      this.doWatch();
    }
    // Makes HTML attribute change watched
    static get observedAttributes() {
      return [
        // Standard watched attributes:
        "inherit-style",
        "name",
        // Other watched attributes:
        "type",
        "format"
      ];
    }
    // Runs when an instance is added to the DOM
    connectedCallback() {
      this._connect();
      this._ready();
    }
    // Runs when an instance is removed from the DOM
    disconnectedCallback() {
      this._disconnect();
    }
    /** Handle watched attributes
     * NOTE: On initial startup, this is called for each watched attrib set in HTML - BEFORE connectedCallback is called.
     * Attribute values can only ever be strings
     * @param {string} attrib The name of the attribute that is changing
     * @param {string} newVal The new value of the attribute
     * @param {string} oldVal The old value of the attribute
     */
    attributeChangedCallback(attrib, oldVal, newVal) {
      if (oldVal === newVal) return;
      switch (attrib) {
        case "type": {
          if (newVal === "" || !this.types.includes(newVal.toLowerCase())) this.type = "created";
          else this.type = newVal;
          break;
        }
        case "format": {
          if (!this.formats.includes(newVal.toLowerCase())) this.type = "";
          else this[attrib] = newVal;
          break;
        }
        default: {
          this[attrib] = newVal;
          break;
        }
      }
      this._event("attribChanged", { attribute: attrib, newVal, oldVal });
    }
    /** Process changes to the required uibuilder variable */
    doWatch() {
      this.varDom();
      window["uibuilder"].onChange(this.variable, (val) => {
        this.value = val;
        this.varDom();
        if (this.report === true) window["uibuilder"].send({ topic: this.variable, payload: this.value || void 0 });
      });
    }
    /** Convert this.value to DOM output (applies output filter if needed)
     * @param {boolean} chkVal If true (default), check for undefined value. False used to run filter even with no value set.
     */
    varDom(chkVal = true) {
      if (chkVal === true && !this.value && this.undef !== true) {
        this.shadow.innerHTML = "<slot></slot>";
        return;
      }
      let out;
      switch (this.type.toLowerCase()) {
        case "all": {
          out = "Created: ".concat(this.doFormat(this.value.created, "dt"), ", Updated: ").concat(this.doFormat(this.value.modified, "dt"));
          out += ", Size: ".concat(this.doFormat(this.value.size, "num"), "b");
          break;
        }
        case "size": {
          out = "Size: ".concat(this.doFormat(this.value.size, "num"), "b");
          break;
        }
        case "modified":
        case "updated": {
          out = "Updated: ".concat(this.doFormat(this.value.modified, "dt"));
          break;
        }
        case "both":
        // both created and updated dates
        case "created-updated":
        case "crup": {
          out = "Created: ".concat(this.doFormat(this.value.created, "dt"), ", Updated: ").concat(this.doFormat(this.value.modified, "dt"));
          break;
        }
        case "created":
        default: {
          out = "Created: ".concat(this.doFormat(this.value.created, "dt"));
          break;
        }
      }
      if (out !== void 0) this.shadow.innerHTML = out;
    }
    /** Format a value using this.format
     * @param {Date|string|number} val Value to format
     * @param {'num'|'dt'} type Type of of input
     * @returns {*} Formatted value
     */
    doFormat(val, type) {
      if (this.format === "") return val;
      let out;
      switch (this.format) {
        case "d": {
          if (type === "dt") out = new Date(val).toLocaleDateString();
          else out = val;
          break;
        }
        case "t": {
          if (type === "dt") out = new Date(val).toLocaleTimeString();
          else out = val;
          break;
        }
        case "dt": {
          if (type === "dt") out = new Date(val).toLocaleString();
          else out = val;
          break;
        }
        case "k": {
          if (type === "num") out = "".concat(uibuilder.round(val / 1024, 1), " k");
          else out = val;
          break;
        }
        case "m": {
          if (type === "num") out = "".concat(uibuilder.round(val / 1048576, 2), " M");
          else out = val;
          break;
        }
        default: {
          out = val;
        }
      }
      return out;
    }
    /** Apply value filter if specified
     * @param {*} value The value to change
     * @returns {*} The amended value that will be displayed
     */
    // doFilter(value) {
    //     if (this.filter) {
    //         // Cater for dotted notation functions (e.g. uibuilder.get)
    //         const splitFilter = this.filter.split('.')
    //         let globalFn = globalThis[splitFilter[0]]
    //         if (globalFn && splitFilter.length > 1) {
    //             const parts = [splitFilter.pop()]
    //             parts.forEach( part => {
    //                 globalFn = globalFn[part]
    //             } )
    //         }
    //         if (!globalFn && this.uib === true) globalFn = globalThis['uibuilder'][splitFilter[0]]
    //         if (globalFn && typeof globalFn !== 'function' ) globalFn = undefined
    //         if (globalFn) {
    //             const argList = value === undefined ? [...this.filterArgs] : [value, ...this.filterArgs]
    //             value = Reflect.apply(globalFn, value ?? globalFn, argList)
    //         } else {
    //             console.warn(`⚠️ [uib-var] Filter function "${this.filter}" ${typeof globalFn === 'object' ? 'is an object not a function' : 'not found'}`)
    //         }
    //     }
    //     return value
    // }
  };
  /** Component version */
  __publicField(UibMeta, "componentVersion", "2025-01-06");
  var uib_meta_default = UibMeta;
  window["UibMeta"] = UibMeta;

  // src/components/apply-template.js
  var ApplyTemplate = class extends ti_base_component_default {
    constructor() {
      super();
      // Holder for once attribute
      __publicField(this, "once", false);
      if (!this.uibuilder) throw new Error("[apply-template] uibuilder client library not available");
    }
    // Makes HTML attribute change watched
    static get observedAttributes() {
      return [
        // Standard watched attributes:
        /*'inherit-style',*/
        "name",
        // Other watched attributes:
        "template-id",
        "once"
      ];
    }
    // Runs when an instance is added to the DOM
    connectedCallback() {
      this._connect();
      const templateId = this["template-id"];
      const onceOnly = this["once"];
      if (!templateId) {
        throw new Error("[ApplyTemplate] Template id attribute not provided. Template must be identified by an id attribute");
      }
      const template = document.getElementById(templateId);
      if (!template || template.tagName !== "TEMPLATE") {
        throw new Error("[ApplyTemplate] Source must be a <template>. id='".concat(templateId, "'"));
      }
      const existContent = this.innerHTML;
      this.innerHTML = "";
      let templateContent;
      if (onceOnly === false) {
        templateContent = document.importNode(template.content, true);
      } else {
        templateContent = document.adoptNode(template.content);
      }
      this.appendChild(templateContent);
      if (existContent) {
        const slot = this.getElementsByTagName("slot");
        if (slot.length > 0) {
          slot[0].innerHTML = existContent;
        }
      }
      this._ready();
    }
    /** Runs when an instance is removed from the DOM */
    disconnectedCallback() {
      this._disconnect();
    }
    /** Handle watched attributes
     * NOTE: On initial startup, this is called for each watched attrib set in HTML - BEFORE connectedCallback is called.
     * Attribute values can only ever be strings
     * @param {string} attrib The name of the attribute that is changing
     * @param {string} newVal The new value of the attribute
     * @param {string} oldVal The old value of the attribute
     */
    attributeChangedCallback(attrib, oldVal, newVal) {
      if (oldVal === newVal) return;
      this[attrib] = newVal;
      this._event("attribChanged", { attribute: attrib, newVal, oldVal });
    }
  };
  /** Component version */
  __publicField(ApplyTemplate, "componentVersion", "2025-01-05");
  var apply_template_default = ApplyTemplate;
  window["ApplyTemplate"] = ApplyTemplate;

  // src/front-end-module/reactive.mjs
  var Reactive = class {
    // Version of the reactive module
    /** Create a new Reactive instance
     * @param {*} srcvar The source variable to wrap
     */
    constructor(srcvar) {
      this.target = typeof srcvar === "object" && srcvar !== null ? srcvar : { value: srcvar };
      this.changeListeners = /* @__PURE__ */ new Map();
      this.listenerIdCounter = 0;
    }
    /** Helper function to check if an object is already reactive
     * @param {*} obj Object to check
     * @returns {boolean} True if the object is already reactive
     * @private
     */
    _isReactive(obj) {
      return obj && obj.__v_isReactive === true;
    }
    /** Helper function to trigger all change listeners
     * @param {string} propertyPath Full property path (e.g., "user.name")
     * @param {*} value New value
     * @param {*} oldValue Previous value
     * @param {*} target The target object
     * @private
     */
    _triggerListeners(propertyPath, value2, oldValue, target) {
      this.changeListeners.forEach((callback) => {
        try {
          callback(value2, oldValue, propertyPath, target);
        } catch (error) {
          console.warn('[uibuilder:reactive] Error in onChange listener for "'.concat(propertyPath, '":'), error);
        }
      });
    }
    /** Helper function to make an object reactive with property path tracking
     * @param {*} obj Object to make reactive
     * @param {string} basePath Base property path for nested objects
     * @returns {Proxy} Reactive proxy object
     * @private
     */
    _createReactiveObject(obj, basePath = "") {
      if (!obj || typeof obj !== "object") return obj;
      if (this._isReactive(obj)) return obj;
      if (Element && obj instanceof Element || typeof obj === "function" || obj instanceof Date || obj instanceof RegExp) {
        console.warn("[uibuilder:reactive] Can not proxy DOM elements, functions or other special objects");
        return obj;
      }
      const proxy = new Proxy(obj, {
        get: (target, key, receiver) => {
          if (key === "__v_isReactive") return true;
          if (key === "onChange") {
            return (callback) => {
              if (typeof callback !== "function") {
                throw new Error("[uibuilder:reactive] onChange callback must be a function");
              }
              const listenerId = ++this.listenerIdCounter;
              this.changeListeners.set(listenerId, callback);
              return {
                id: listenerId,
                cancel: () => {
                  this.changeListeners.delete(listenerId);
                }
              };
            };
          }
          if (key === "cancelChange") {
            return (listenerRef) => {
              if (!listenerRef || typeof listenerRef.cancel !== "function") {
                console.warn("[uibuilder:reactive] Invalid listener reference provided to cancelChange");
                return false;
              }
              try {
                listenerRef.cancel();
                return true;
              } catch (error) {
                console.warn("[uibuilder:reactive] Error cancelling listener:", error);
                return false;
              }
            };
          }
          const result = Reflect.get(target, key, receiver);
          if (result && typeof result === "object" && !this._isReactive(result)) {
            const newPath = basePath ? "".concat(basePath, ".").concat(String(key)) : String(key);
            return this._createReactiveObject(result, newPath);
          }
          return result;
        },
        set: (target, key, value2, receiver) => {
          if (key === "__v_isReactive" || key === "onChange" || key === "cancelChange") return true;
          const oldValue = target[key];
          const hadKey = Object.prototype.hasOwnProperty.call(target, key);
          const result = Reflect.set(target, key, value2, receiver);
          if (!hadKey || value2 !== oldValue) {
            const propertyPath = basePath ? "".concat(basePath, ".").concat(String(key)) : String(key);
            this._triggerListeners(propertyPath, value2, oldValue, receiver);
            try {
              this._dispatchCustomEvent("uibuilder:reactive:propertyChanged", {
                property: propertyPath,
                value: value2,
                oldValue,
                target: receiver
              });
            } catch (error) {
              console.warn("[uibuilder:reactive] Error dispatching custom event:", error);
            }
          }
          return result;
        },
        deleteProperty: (target, key) => {
          const hadKey = Object.prototype.hasOwnProperty.call(target, key);
          const oldValue = target[key];
          const result = Reflect.deleteProperty(target, key);
          if (hadKey && result) {
            const propertyPath = basePath ? "".concat(basePath, ".").concat(String(key)) : String(key);
            this._triggerListeners(propertyPath, void 0, oldValue, target);
            try {
              this._dispatchCustomEvent("uibuilder:reactive:propertyDeleted", {
                property: propertyPath,
                oldValue,
                target
              });
            } catch (error) {
              console.warn("[uibuilder:reactive] Error dispatching delete event:", error);
            }
          }
          return result;
        }
      });
      return proxy;
    }
    /** Standard fn to create a custom event with details & dispatch it
     * @param {string} title The event name
     * @param {*} details Any details to pass to event output
     * @private
     */
    _dispatchCustomEvent(title, details) {
      const event2 = new CustomEvent(title, { detail: details });
      document.dispatchEvent(event2);
    }
    /** Create and return the reactive proxy
     * @returns {Proxy} A proxy object that can be used reactively
     */
    create() {
      return this._createReactiveObject(this.target);
    }
    /** Get the number of active listeners
     * @returns {number} Number of active change listeners
     */
    getListenerCount() {
      return this.changeListeners.size;
    }
    /** Clear all listeners
     * @returns {void}
     */
    clearAllListeners() {
      this.changeListeners.clear();
    }
  };
  __publicField(Reactive, "version", "2025-06-14");
  function reactive(srcvar) {
    const reactiveInstance = new Reactive(srcvar);
    return reactiveInstance.create();
  }

  // src/front-end-module/uibuilder.module.mjs
  var import_meta = {};
<<<<<<< HEAD
  var version = "7.5.0-iife";
=======
  var version = "7.4.2-iife";
>>>>>>> 0e7466ab
  var isMinified = !/param/.test(function(param) {
  });
  function log() {
    const args = Array.from(arguments);
    let level = args.shift();
    let strLevel;
    switch (level) {
      case "trace":
      case 5: {
        if (log.level < 5) break;
        level = 5;
        strLevel = "trace";
        break;
      }
      case "debug":
      case 4: {
        if (log.level < 4) break;
        level = 4;
        strLevel = "debug";
        break;
      }
      case "log":
      case 3: {
        if (log.level < 3) break;
        level = 3;
        strLevel = "log";
        break;
      }
      case "info":
      case "":
      case 2: {
        if (log.level < 2) break;
        level = 2;
        strLevel = "info";
        break;
      }
      case "warn":
      case 1: {
        if (log.level < 1) break;
        level = 1;
        strLevel = "warn";
        break;
      }
      case "error":
      case "err":
      case 0: {
        if (log.level < 0) break;
        level = 0;
        strLevel = "error";
        break;
      }
      case "print": {
        if (log.level < 0) break;
        level = 0;
        strLevel = "print";
        break;
      }
      default: {
        level = -1;
        break;
      }
    }
    if (strLevel === void 0) return function() {
    };
    const head = args.shift();
    return Function.prototype.bind.call(
      console[log.LOG_STYLES[strLevel].console],
      console,
      "%c".concat(log.LOG_STYLES[strLevel].pre).concat(strLevel, "%c [").concat(head, "]"),
      "".concat(log.LOG_STYLES.level, " ").concat(log.LOG_STYLES[strLevel].css),
      "".concat(log.LOG_STYLES.head, " ").concat(log.LOG_STYLES[strLevel].txtCss),
      ...args
    );
  }
  log.LOG_STYLES = {
    // 0
    print: {
      css: "background: grey; color: yellow;",
      txtCss: "color: grey;",
      pre: "\u27A1\uFE0F",
      console: "log"
    },
    error: {
      css: "background: red; color: black;",
      txtCss: "color: red; ",
      pre: "\u26D4 ",
      console: "error"
      // or trace
    },
    // 1
    warn: {
      css: "background: darkorange; color: black;",
      txtCss: "color: darkorange; ",
      pre: "\u26A0 ",
      console: "warn"
    },
    // 2
    info: {
      css: "background: aqua; color: black;",
      txtCss: "color: aqua;",
      pre: "\u2757 ",
      console: "info"
    },
    // 3
    log: {
      css: "background: grey; color: yellow;",
      txtCss: "color: grey;",
      pre: "",
      console: "log"
    },
    // 4
    debug: {
      css: "background: chartreuse; color: black;",
      txtCss: "color: chartreuse;",
      pre: "",
      console: "debug"
    },
    // 5
    trace: {
      css: "background: indigo; color: yellow;",
      txtCss: "color: hotpink;",
      pre: "",
      console: "log"
    },
    names: ["print", "error", "warn", "info", "log", "debug", "trace"],
    reset: "color: inherit;",
    head: "font-weight:bold; font-style:italic;",
    level: "font-weight:bold; border-radius: 3px; padding: 2px 5px; display:inline-block;"
  };
  log.default = 1;
  var ll;
  var scriptElement;
  try {
    scriptElement = document.currentScript;
    ll = scriptElement.getAttribute("logLevel");
  } catch (e) {
  }
  if (ll === void 0) {
    try {
      const url2 = new URL(import_meta.url).searchParams;
      ll = url2.get("logLevel");
    } catch (e) {
    }
  }
  if (ll !== void 0) {
    ll = Number(ll);
    if (isNaN(ll)) {
      console.warn('[Uib:constructor] Cannot set logLevel to "'.concat(scriptElement == null ? void 0 : scriptElement.getAttribute("logLevel"), '". Defaults to 0 (error).'));
      log.default = 0;
    } else log.default = ll;
  }
  log.level = log.default;
  function syntaxHighlight(json) {
    if (json === void 0) {
      json = '<span class="undefined">undefined</span>';
    } else {
      try {
        json = JSON.stringify(json, void 0, 4);
        json = json.replace(/("(\\u[a-zA-Z0-9]{4}|\\[^u]|[^\\"])*"(\s*:)?|\b(true|false|null)\b|-?\d+(?:\.\d*)?(?:[eE][+-]?\d+)?)/g, function(match) {
          let cls = "number";
          if (/^"/.test(match)) {
            if (/:$/.test(match)) {
              cls = "key";
            } else {
              cls = "string";
            }
          } else if (/true|false/.test(match)) {
            cls = "boolean";
          } else if (/null/.test(match)) {
            cls = "null";
          }
          return '<span class="'.concat(cls, '">').concat(match, "</span>");
        });
      } catch (e) {
        json = "Syntax Highlight ERROR: ".concat(e.message);
      }
    }
    return json;
  }
  var _ui = new ui_default(window, log, syntaxHighlight);
  var _a2, _pingInterval, _propChangeCallbacks, _msgRecvdByTopicCallbacks, _timerid, _MsgHandler, _isShowMsg, _isShowStatus, _sendUrlHash, _uniqueElID, _extCommands, _managedVars, _showStatus, _uiObservers, _uibAttrSel;
  var Uib = (_a2 = class {
    // #endregion -------- ------------ -------- //
    // #region Watch for and process uib-* or data-uib-* attributes in HTML and auto-process
    /** Attempt to load a service worker
     * https://yonatankra.com/how-service-workers-sped-up-our-website-by-97-5/
     * @param {string} fileName Name of service worker js file (without .js extension)
     */
    // async registerServiceWorker(fileName) {
    //     if (!navigator.serviceWorker) return
    //     await navigator.serviceWorker.register(
    //         `./${fileName}.js`,
    //         {
    //             scope: './',
    //         }
    //     )
    // }
    /** Wrap an object in a JS proxy
     * WARNING: Sadly, `let x = uib.createProxy( [1,2] ); x.push(3);` Does not trigger a send because that is classed as a
     * GET, not a SET.
     * param {*} target The target object to proxy
     * returns {Proxy} A proxied version of the target object
     */
    // createProxy(target) {
    //     return new Proxy(target, {
    //         _doSend(prop, val, oldVal) {
    //             uibuilder.send({
    //                 topic: 'uibuilder/proxy/change',
    //                 _uib: {
    //                     varChange: {
    //                         name: self.$name,
    //                         property: prop,
    //                         oldValue: oldVal,
    //                         newValue: val,
    //                     }
    //                 },
    //                 payload: target,
    //             })
    //         },
    //         get(target, prop, receiver) {
    //             console.log('uib proxy - GET: ', prop, target)
    //             let val = Reflect.get(...arguments)
    //             if (typeof val === 'function') val = val.bind(target)
    //             if (self.$sendChanges) this._doSend(prop, Reflect.get(target))
    //             return val
    //         },
    //         set(target, prop, val, receiver) {
    //             if (prop === '$sendChanges') {
    //                 self.$sendChanges = typeof val === 'boolean' ? val : false
    //                 return true
    //             }
    //             if (prop === '$name') {
    //                 self.$name = typeof val === 'string' ? val : undefined
    //                 return true
    //             }
    //             console.log('uib proxy - SET: ', val, prop, target)
    //             const oldVal = Reflect.get(...arguments)
    //             const worked = Reflect.set(target, prop, val, receiver)
    //             if (self.$sendChanges && worked) {
    //                 self._doSend(prop, val, oldVal)
    //             }
    //             return worked
    //         },
    //     })
    // }
    // #endregion ! EXPERIMENTAL
    // #region ------- Class construction & startup method -------- //
    constructor() {
      // #endregion ---- ---- ---- ----
      // #region private class vars
      // How many times has the loaded instance connected to Socket.IO (detect if not a new load?)
      __publicField(this, "connectedNum", 0);
      // event listener callbacks by property name
      // #events = {}
      // Socket.IO channel names
      __publicField(this, "_ioChannels", { control: "uiBuilderControl", client: "uiBuilderClient", server: "uiBuilder" });
      /** setInterval holder for pings @type {function|undefined} */
      __privateAdd(this, _pingInterval);
      // onChange event callbacks
      __privateAdd(this, _propChangeCallbacks, {});
      // onTopic event callbacks
      __privateAdd(this, _msgRecvdByTopicCallbacks, {});
      // Is Vue available?
      __publicField(this, "isVue", false);
      // What version? Set in startup if Vue is loaded. Won't always work
      __publicField(this, "vueVersion");
      /** setInterval id holder for Socket.IO checkConnect
       * @type {number|null}
       */
      __privateAdd(this, _timerid, null);
      // Holds the reference ID for the internal msg change event handler so that it can be cancelled
      __privateAdd(this, _MsgHandler);
      // Placeholder for io.socket - can't make a # var until # fns allowed in all browsers
      __publicField(this, "_socket");
      // Placeholder for an observer that watches the whole DOM for changes - can't make a # var until # fns allowed in all browsers
      __publicField(this, "_htmlObserver");
      // Has showMsg been turned on?
      __privateAdd(this, _isShowMsg, false);
      // Has showStatus been turned on?
      __privateAdd(this, _isShowStatus, false);
      // If true, URL hash changes send msg back to node-red. Controlled by watchUrlHash()
      __privateAdd(this, _sendUrlHash, false);
      // Used to help create unique element ID's if one hasn't been provided, increment on use
      __privateAdd(this, _uniqueElID, 0);
      // Externally accessible command functions (NB: Case must match) - remember to update _uibCommand for new commands
      __privateAdd(this, _extCommands, [
        "elementExists",
        "get",
        "getManagedVarList",
        "getWatchedVars",
        "htmlSend",
        "include",
        "navigate",
        "scrollTo",
        "set",
        "showMsg",
        "showStatus",
        "uiGet",
        "uiWatch",
        "watchUrlHash"
      ]);
      /** @type {Object<string, string>} Managed uibuilder variables */
      __privateAdd(this, _managedVars, {});
      // What status variables to show via showStatus()
      __privateAdd(this, _showStatus, {
        online: { var: "online", label: "Online?", description: "Is the browser online?" },
        ioConnected: { var: "ioConnected", label: "Socket.IO connected?", description: "Is Socket.IO connected?" },
        connectedNum: { var: "connectedNum", label: "# reconnections", description: "How many times has Socket.IO had to reconnect since last page load?" },
        clientId: { var: "clientId", label: "Client ID", description: "Static client unique id set in Node-RED. Only changes when browser is restarted." },
        tabId: { var: "tabId", label: "Browser tab ID", description: "Static unique id for the browser's current tab" },
        cookies: { var: "cookies", label: "Cookies", description: "Cookies set in Node-RED" },
        httpNodeRoot: { var: "httpNodeRoot", label: "httpNodeRoot", description: "From Node-RED' settings.js, affects URL's. May be wrong for pages in sub-folders" },
        pageName: { var: "pageName", label: "Page name", description: "Actual name of this page" },
        ioNamespace: { var: "ioNamespace", label: "SIO namespace", description: "Socket.IO namespace - unique to each uibuilder node instance" },
        // ioPath: { 'var': 'ioPath', 'label': 'SIO path', 'description': '', }, // no longer needed in the modern client
        socketError: { var: "socketError", label: "Socket error", description: "If the Socket.IO connection has failed, says why" },
        msgsSent: { var: "msgsSent", label: "# msgs sent", description: "How many standard messages have been sent to Node-RED?" },
        msgsReceived: { var: "msgsReceived", label: "# msgs received", description: "How many standard messages have been received from Node-RED?" },
        msgsSentCtrl: { var: "msgsSentCtrl", label: "# control msgs sent", description: "How many control messages have been sent to Node-RED?" },
        msgsCtrlReceived: { var: "msgsCtrlReceived", label: "# control msgs received", description: "How many control messages have been received from Node-RED?" },
        originator: { var: "originator", label: "Node Originator", description: "If the last msg from Node-RED was from a `uib-sender` node, this will be its node id so that messasges can be returned to it" },
        topic: { var: "topic", label: "Default topic", description: "Optional default topic to be included in outgoing standard messages" },
        started: { var: "started", label: "Has uibuilder client started?", description: "Whether `uibuilder.start()` ran successfully. This should self-run and should not need to be run manually" },
        version: { var: "version", label: "uibuilder client version", description: "The version of the loaded uibuilder client library" },
        serverTimeOffset: { var: "serverTimeOffset", label: "Server time offset (Hrs)", description: "The number of hours difference between the Node-red server and the client" }
      });
      // Track ui observers (see uiWatch)
      __privateAdd(this, _uiObservers, {});
      // List of uib specific attributes that will be watched and processed dynamically
      __publicField(this, "uibAttribs", ["uib-topic", "data-uib-topic"]);
      __privateAdd(this, _uibAttrSel, "[".concat(this.uibAttribs.join("], ["), "]"));
      //#endregion
      // #region public class vars
      // TODO Move to proper getters
      // #region ---- Externally read-only (via .get method) ---- //
      // version - moved to _meta
      /** Client ID set by uibuilder on connect */
      __publicField(this, "clientId", "");
      /** The collection of cookies provided by uibuilder */
      __publicField(this, "cookies", {});
      /** Copy of last control msg object received from sever */
      __publicField(this, "ctrlMsg", {});
      /** Is Socket.IO client connected to the server? */
      __publicField(this, "ioConnected", false);
      // Is the library running from a minified version?
      __publicField(this, "isMinified", isMinified);
      // Is the browser tab containing this page visible or not?
      __publicField(this, "isVisible", false);
      // Remember the last page (re)load/navigation type: navigate, reload, back_forward, prerender
      __publicField(this, "lastNavType", "");
      // Max msg size that can be sent over Socket.IO - updated by "client connect" msg receipt
      __publicField(this, "maxHttpBufferSize", 1048576);
      /** Last std msg received from Node-RED */
      __publicField(this, "msg", {});
      /** number of messages sent to server since page load */
      __publicField(this, "msgsSent", 0);
      /** number of messages received from server since page load */
      __publicField(this, "msgsReceived", 0);
      /** number of control messages sent to server since page load */
      __publicField(this, "msgsSentCtrl", 0);
      /** number of control messages received from server since page load */
      __publicField(this, "msgsCtrlReceived", 0);
      /** Is the client online or offline? */
      __publicField(this, "online", navigator.onLine);
      /** last control msg object sent via uibuilder.send() @since v2.0.0-dev3 */
      __publicField(this, "sentCtrlMsg", {});
      /** last std msg object sent via uibuilder.send() */
      __publicField(this, "sentMsg", {});
      /** placeholder to track time offset from server, see fn socket.on(ioChannels.server ...) */
      __publicField(this, "serverTimeOffset", null);
      /** placeholder for a socket error message */
      __publicField(this, "socketError", null);
      // tab identifier from session storage
      __publicField(this, "tabId", "");
      // Actual name of current page (set in constructor)
      __publicField(this, "pageName", null);
      // Is the DOMPurify library loaded? Updated in start()
      __publicField(this, "purify", false);
      // Is the Markdown-IT library loaded? Updated in start()
      __publicField(this, "markdown", false);
      // Current URL hash. Initial set is done from start->watchHashChanges via a set to make it watched
      __publicField(this, "urlHash", location.hash);
      // #endregion ---- ---- ---- ---- //
      // TODO Move to proper getters/setters
      // #region ---- Externally Writable (via .set method, read via .get method) ---- //
      /** Default originator node id - empty string by default
       * @type {string}
       */
      __publicField(this, "originator", "");
      /** Default topic - used by send if set and no topic provided
       * @type {(string|undefined)}
       */
      __publicField(this, "topic");
      /** Either undefined or a reference to a uib router instance
       * Set by uibrouter, do not set manually.
       */
      __publicField(this, "uibrouterinstance");
      /** Set by uibrouter, do not set manually */
      __publicField(this, "uibrouter_CurrentRoute");
      // #endregion ---- ---- ---- ---- //
      // #region ---- These are unlikely to be needed externally: ----
      __publicField(this, "autoSendReady", true);
      __publicField(this, "httpNodeRoot", "");
      // Node-RED setting (via cookie)
      __publicField(this, "ioNamespace", "");
      __publicField(this, "ioPath", "");
      __publicField(this, "retryFactor", 1.5);
      // starting delay factor for subsequent reconnect attempts
      __publicField(this, "retryMs", 2e3);
      // starting retry ms period for manual socket reconnections workaround
      __publicField(this, "storePrefix", "uib_");
      // Prefix for all uib-related localStorage
      __publicField(this, "started", false);
      // NOTE: These can only change when a client (re)connects
      __publicField(this, "socketOptions", {
        path: this.ioPath,
        // https://developer.mozilla.org/en-US/docs/Web/API/WebSockets_API
        // https://developer.mozilla.org/en-US/docs/Web/API/WebTransport_API
        // https://socket.io/get-started/webtransport
        // NOTE: webtransport requires HTTP/3 and TLS. HTTP/2 & 3 not yet available in Node.js
        // transports: ['polling', 'websocket', 'webtransport'],
        transports: ["polling", "websocket"],
        // Using callback so that they are updated automatically on (re)connect
        // Only put things in here that will be valid for a websocket connected session
        auth: (cb) => {
          cb({
            clientVersion: version,
            clientId: this.clientId,
            pathName: window.location.pathname,
            urlParams: Object.fromEntries(new URLSearchParams(location.search)),
            pageName: this.pageName,
            tabId: this.tabId,
            lastNavType: this.lastNavType,
            connectedNum: ++this.connectedNum,
            // Used to calculate the diff between the server and client connection timestamps - reported if >1 minute
            browserConnectTimestamp: (/* @__PURE__ */ new Date()).toISOString()
          });
        },
        transportOptions: {
          // Can only set headers when polling
          polling: {
            extraHeaders: {
              "x-clientid": "".concat(_a2._meta.displayName, "; ").concat(_a2._meta.type, "; ").concat(_a2._meta.version, "; ").concat(this.clientId)
            }
          }
        }
      });
      // --- End of elementIsVisible --- //
      // #endregion -------- -------- -------- //
      // #region ------- UI handlers --------- //
      // #region -- Direct to _ui --
      // ! NOTE: Direct assignments change the target `this` to here. Use with caution
      // However, also note that the window/jsdom and the window.document
      // references are now static in _ui so not impacted by this.
      /** Simplistic jQuery-like document CSS query selector, returns an HTML Element
       * NOTE that this fn returns the element itself. Use $$ to get the properties of 1 or more elements.
       * If the selected element is a <template>, returns the first child element.
       * type {HTMLElement}
       * @param {string} cssSelector A CSS Selector that identifies the element to return
       * @returns {HTMLElement|null} Selected HTML element or null
       */
      __publicField(this, "$", _ui.$);
      /** CSS query selector that returns ALL found selections. Matches the Chromium DevTools feature of the same name.
       * NOTE that this fn returns an array showing the PROPERTIES of the elements whereas $ returns the element itself
       * @param {string} cssSelector A CSS Selector that identifies the elements to return
       * @returns {HTMLElement[]} Array of DOM elements/nodes. Array is empty if selector is not found.
       */
      __publicField(this, "$$", _ui.$$);
      /** Reference to the full ui library */
      __publicField(this, "$ui", _ui);
      /** Add 1 or several class names to an element
       * @param {string|string[]} classNames Single or array of classnames
       * @param {HTMLElement} el HTML Element to add class(es) to
       */
      __publicField(this, "addClass", _ui.addClass);
      /** Apply a source template tag to a target html element
       * NOTES:
       * - styles in ALL templates are accessible to all templates.
       * - scripts in templates are run AT TIME OF APPLICATION (so may run multiple times).
       * - scripts in templates are applied in order of application, so variables may not yet exist if defined in subsequent templates
       * @param {HTMLElement} source The source element
       * @param {HTMLElement} target The target element
       * @param {boolean} onceOnly If true, the source will be adopted (the source is moved)
       */
      __publicField(this, "applyTemplate", _ui.applyTemplate);
      /** Remove All, 1 or more class names from an element
       * @param {undefined|null|""|string|string[]} classNames Single or array of classnames. If undefined, "" or null, remove all classes
       * @param {HTMLElement} el HTML Element to add class(es) to
       */
      __publicField(this, "removeClass", _ui.removeClass);
      log("trace", "Uib:constructor", "Starting")();
      window.addEventListener("offline", (e) => {
        this.set("online", false);
        this.set("ioConnected", false);
        log("warn", "Browser", "DISCONNECTED from network")();
      });
      window.addEventListener("online", (e) => {
        this.set("online", true);
        log("warn", "Browser", "Reconnected to network")();
        this._checkConnect();
      });
      document.cookie.split(";").forEach((c) => {
        const splitC = c.split("=");
        this.cookies[splitC[0].trim()] = splitC[1];
      });
      this.set("clientId", this.cookies["uibuilder-client-id"]);
      log("trace", "Uib:constructor", "Client ID: ", this.clientId)();
      this.set("tabId", window.sessionStorage.getItem("tabId"));
      if (!this.tabId) {
        this.set("tabId", "t".concat(Math.floor(Math.random() * 1e6)));
        window.sessionStorage.setItem("tabId", this.tabId);
      }
      document.addEventListener("load", () => {
        this.set("isVisible", true);
      });
      document.addEventListener("visibilitychange", () => {
        this.set("isVisible", document.visibilityState === "visible");
        this.sendCtrl({ uibuilderCtrl: "visibility", isVisible: this.isVisible });
      });
      document.addEventListener("uibuilder:propertyChanged", (event2) => {
        if (!__privateGet(this, _isShowStatus)) return;
        if (event2.detail.prop in __privateGet(this, _showStatus)) {
          document.querySelector('td[data-vartype="'.concat(event2.detail.prop, '"]')).innerText = JSON.stringify(event2.detail.value);
        }
      });
      this.set("ioNamespace", this._getIOnamespace());
      if ("uibuilder-webRoot" in this.cookies) {
        this.set("httpNodeRoot", this.cookies["uibuilder-webRoot"]);
        log("trace", "Uib:constructor", 'httpNodeRoot set by cookie to "'.concat(this.httpNodeRoot, '"'))();
      } else {
        const fullPath = window.location.pathname.split("/").filter(function(t) {
          return t.trim() !== "";
        });
        if (fullPath.length > 0 && fullPath[fullPath.length - 1].endsWith(".html")) fullPath.pop();
        fullPath.pop();
        this.set("httpNodeRoot", "/".concat(fullPath.join("/")));
        log("trace", "[Uib:constructor]", 'httpNodeRoot set by URL parsing to "'.concat(this.httpNodeRoot, '". NOTE: This may fail for pages in sub-folders.'))();
      }
      this.set("ioPath", this.urlJoin(this.httpNodeRoot, _a2._meta.displayName, "vendor", "socket.io"));
      log("trace", "Uib:constructor", 'ioPath: "'.concat(this.ioPath, '"'))();
      this.set("pageName", window.location.pathname.replace("".concat(this.ioNamespace, "/"), ""));
      if (this.pageName.endsWith("/")) this.set("pageName", "".concat(this.pageName, "index.html"));
      if (this.pageName === "") this.set("pageName", "index.html");
      try {
        const autoloadVars = this.getStore("_uibAutoloadVars");
        if (Object.keys(autoloadVars).length > 0) {
          Object.keys(autoloadVars).forEach((id) => {
            this.set(id, this.getStore(id));
          });
        }
      } catch (e) {
      }
      this._dispatchCustomEvent("uibuilder:constructorComplete");
      log("trace", "Uib:constructor", "Ending")();
    }
    // #endregion -- not external --
    // #endregion --- End of variables ---
    // #region ------- Getters and Setters ------- //
    // Change logging level dynamically (affects both console. and print.)
    set logLevel(level) {
      log.level = level;
      console.log(
        "%c\u2757 info%c [logLevel]",
        "".concat(log.LOG_STYLES.level, " ").concat(log.LOG_STYLES.info.css),
        "".concat(log.LOG_STYLES.head, " ").concat(log.LOG_STYLES.info.txtCss),
        "Set to ".concat(level, " (").concat(log.LOG_STYLES.names[level], ")")
      );
    }
    get logLevel() {
      return log.level;
    }
    get meta() {
      return _a2._meta;
    }
    /** Function to set uibuilder properties to a new value - works on any property except _* or #*
     * Also triggers any event listeners.
     * Example: this.set('msg', {topic:'uibuilder', payload:42});
     * @param {string} prop Any uibuilder property who's name does not start with a _ or #
     * @param {*} val The set value of the property or a string declaring that a protected property cannot be changed
     * @param {boolean} [store] If true, the variable is also saved to the browser localStorage if possible
     * @param {boolean} [autoload] If true & store is true, on load, uib will try to restore the value from the store automatically
     * @returns {*} Input value
     */
    set(prop, val, store = false, autoload = false) {
      var _a3;
      if (prop.startsWith("_") || prop.startsWith("#")) {
        log("warn", "Uib:set", 'Cannot use set() on protected property "'.concat(prop, '"'))();
        return 'Cannot use set() on protected property "'.concat(prop, '"');
      }
      const oldVal = (_a3 = this[prop]) != null ? _a3 : void 0;
      this[prop] = val;
      __privateGet(this, _managedVars)[prop] = prop;
      if (store === true) this.setStore(prop, val, autoload);
      log("trace", "Uib:set", "prop set - prop: ".concat(prop, ", val: "), val, " store: ".concat(store, ", autoload: ").concat(autoload))();
      this._dispatchCustomEvent("uibuilder:propertyChanged", { prop, value: val, oldValue: oldVal, store, autoload });
      this._dispatchCustomEvent("uibuilder:propertyChanged:".concat(prop), { prop, value: val, oldValue: oldVal, store, autoload });
      return val;
    }
    /** Function to get the value of a uibuilder property
     * Example: uibuilder.get('msg')
     * @param {string} prop The name of the property to get as long as it does not start with a _ or #
     * @returns {*|undefined} The current value of the property
     */
    get(prop) {
      if (prop.startsWith("_") || prop.startsWith("#")) {
        log("warn", "Uib:get", 'Cannot use get() on protected property "'.concat(prop, '"'))();
        return;
      }
      if (prop === "version") return _a2._meta.version;
      if (prop === "msgsCtrl") return this.msgsCtrlReceived;
      if (prop === "reconnections") return this.connectedNum;
      if (this[prop] === void 0) {
        log("warn", "Uib:get", 'get() - property "'.concat(prop, '" is undefined'))();
      }
      return this[prop];
    }
    /** Write to localStorage if possible. console error output if can't write
     * Also uses this.storePrefix
     * @example
     *   uibuilder.setStore('fred', 42)
     *   console.log(uibuilder.getStore('fred'))
     * @param {string} id localStorage var name to be used (prefixed with 'uib_')
     * @param {*} value value to write to localstore
     * @param {boolean} [autoload] If true, on load, uib will try to restore the value from the store
     * @returns {boolean} True if succeeded else false
     */
    setStore(id, value2, autoload = false) {
      let autoVars = {};
      if (autoload === true) {
        try {
          autoVars = this.getStore("_uibAutoloadVars") || {};
        } catch (e) {
        }
      }
      if (typeof value2 === "object") {
        try {
          value2 = JSON.stringify(value2);
        } catch (e) {
          log("error", "Uib:setStore", "Cannot stringify object, not storing. ", e)();
          return false;
        }
      }
      try {
        localStorage.setItem(this.storePrefix + id, value2);
        if (autoload) {
          autoVars[id] = id;
          try {
            localStorage.setItem(this.storePrefix + "_uibAutoloadVars", JSON.stringify(autoVars));
          } catch (e) {
            log("error", "Uib:setStore", "Cannot save autoload list. ", e)();
          }
        }
        this._dispatchCustomEvent("uibuilder:propertyStored", { prop: id, value: value2, autoload });
        return true;
      } catch (e) {
        log("error", "Uib:setStore", "Cannot write to localStorage. ", e)();
        return false;
      }
    }
    // --- end of setStore --- //
    /** Attempt to get and re-hydrate a key value from localStorage
     * Note that all uib storage is automatically prefixed using this.storePrefix
     * @param {*} id The key of the value to attempt to retrieve
     * @returns {*|null|undefined} The re-hydrated value of the key or null if key not found, undefined on error
     */
    getStore(id) {
      try {
        return JSON.parse(localStorage.getItem(this.storePrefix + id));
      } catch (e) {
      }
      try {
        return localStorage.getItem(this.storePrefix + id);
      } catch (e) {
        return void 0;
      }
    }
    /** Remove a given id from the uib keys in localStorage
     * @param {*} id The key to remove
     */
    removeStore(id) {
      try {
        localStorage.removeItem(this.storePrefix + id);
      } catch (e) {
      }
    }
    /** Returns a list of uibuilder properties (variables) that can be watched with onChange
     * @returns {Object<string,string>} List of uibuilder managed variables
     */
    getManagedVarList() {
      return __privateGet(this, _managedVars);
    }
    getWatchedVars() {
      return Object.keys(__privateGet(this, _propChangeCallbacks));
    }
    // #endregion ------- -------- ------- //
    // #region ------- Our own event handling system ---------- //
    /** Standard fn to create a custom event with details & dispatch it
     * @param {string} title The event name
     * @param {*} details Any details to pass to event output
     * @private
     */
    _dispatchCustomEvent(title, details) {
      const event2 = new CustomEvent(title, { detail: details });
      document.dispatchEvent(event2);
    }
    // See the this.#propChangeCallbacks & msgRecvdByTopicCallbacks private vars
    /** Register on-change event listeners for uibuilder tracked properties
     * Make it possible to register a function that will be run when the property changes.
     * Note that you can create listeners for non-existant properties
     * @example uibuilder.onChange('msg', (msg) => { console.log('uibuilder.msg changed! It is now: ', msg) })
     *
     * @param {string} prop The property of uibuilder that we want to monitor
     * @param {Function} callback The function that will run when the property changes, parameter is the new value of the property after change
     * @returns {number} A reference to the callback to cancel, save and pass to uibuilder.cancelChange if you need to remove a listener
     */
    onChange(prop, callback) {
      if (!__privateGet(this, _propChangeCallbacks)[prop]) __privateGet(this, _propChangeCallbacks)[prop] = { _nextRef: 1 };
      else __privateGet(this, _propChangeCallbacks)[prop]._nextRef++;
      const nextCbRef = __privateGet(this, _propChangeCallbacks)[prop]._nextRef;
      const propChangeCallback = __privateGet(this, _propChangeCallbacks)[prop][nextCbRef] = function propChangeCallback2(e) {
        if (prop === e.detail.prop) {
          const value2 = e.detail.value;
          callback.call(value2, value2);
        }
      };
      document.addEventListener("uibuilder:propertyChanged", propChangeCallback);
      return nextCbRef;
    }
    // ---- End of onChange() ---- //
    cancelChange(prop, cbRef) {
      document.removeEventListener("uibuilder:propertyChanged", __privateGet(this, _propChangeCallbacks)[prop][cbRef]);
      delete __privateGet(this, _propChangeCallbacks)[prop][cbRef];
    }
    /** Register a change callback for a specific msg.topic
     * Similar to onChange but more convenient if needing to differentiate by msg.topic.
     * @example let otRef = uibuilder.onTopic('mytopic', function(){ console.log('Received a msg with msg.topic=`mytopic`. msg: ', this) })
     * To cancel a change listener: uibuilder.cancelTopic('mytopic', otRef)
     *
     * @param {string} topic The msg.topic we want to listen for
     * @param {Function} callback The function that will run when an appropriate msg is received. `this` inside the callback as well as the cb's single argument is the received msg.
     * @returns {number} A reference to the callback to cancel, save and pass to uibuilder.cancelTopic if you need to remove a listener
     */
    onTopic(topic, callback) {
      if (!__privateGet(this, _msgRecvdByTopicCallbacks)[topic]) __privateGet(this, _msgRecvdByTopicCallbacks)[topic] = { _nextRef: 1 };
      else __privateGet(this, _msgRecvdByTopicCallbacks)[topic]._nextRef++;
      const nextCbRef = __privateGet(this, _msgRecvdByTopicCallbacks)[topic]._nextRef;
      const msgRecvdEvtCallback = __privateGet(this, _msgRecvdByTopicCallbacks)[topic][nextCbRef] = function msgRecvdEvtCallback2(e) {
        const msg = e.detail;
        if (msg.topic === topic) {
          callback.call(msg, msg);
        }
      };
      document.addEventListener("uibuilder:stdMsgReceived", msgRecvdEvtCallback);
      return nextCbRef;
    }
    cancelTopic(topic, cbRef) {
      document.removeEventListener("uibuilder:stdMsgReceived", __privateGet(this, _msgRecvdByTopicCallbacks)[topic][cbRef]);
      delete __privateGet(this, _msgRecvdByTopicCallbacks)[topic][cbRef];
    }
    /** Trigger event listener for a given property
     * Called when uibuilder.set is used
     *
     * @param {*} prop The property for which to run the callback functions
     * arguments: Additional arguments contain the value to pass to the event callback (e.g. newValue)
     */
    // emit(prop) {
    //     var evt = this.#events[prop]
    //     if (!evt) {
    //         return
    //     }
    //     var args = Array.prototype.slice.call(arguments, 1)
    //     for (var i = 0; i < evt.length; i++) {
    //         evt[i].apply(this, args)
    //     }
    //     log('trace', 'Uib:emit', `${evt.length} listeners run for prop ${prop} `)()
    // }
    /** Forcibly removes all event listeners from the events array
     * Use if you need to re-initialise the environment
     */
    // clearEventListeners() {
    //     this.#events = []
    // } // ---- End of clearEventListeners() ---- //
    /** Clear a single property event listeners
     * @param {string} prop The property of uibuilder for which we want to clear the event listener
     */
    // clearListener(prop) {
    //     if (this.#events[prop]) delete this.#events[prop]
    // }
    // #endregion ---------- End of event handling system ---------- //
    // #region ------- General Utility Functions -------- //
    /** Check supplied msg from server for a timestamp - if received, work out & store difference to browser time
     * @param {object} receivedMsg A message object recieved from Node-RED
     * @returns {void} Updates self.serverTimeOffset if different to previous value
     * @private
     */
    _checkTimestamp(receivedMsg) {
      if (Object.prototype.hasOwnProperty.call(receivedMsg, "serverTimestamp")) {
        const serverTimestamp = new Date(receivedMsg.serverTimestamp);
        const offset = Math.round((/* @__PURE__ */ new Date() - serverTimestamp) / 36e5);
        if (offset !== this.serverTimeOffset) {
          log("trace", "Uib:checkTimestamp:".concat(this._ioChannels.server, " (server)"), "Offset changed to: ".concat(offset, " from: ").concat(this.serverTimeOffset))();
          this.set("serverTimeOffset", offset);
        }
      }
    }
    /** Set up an event listener to watch for hash changes
     * and set the watchable urlHash variable
     * @private
     */
    _watchHashChanges() {
      this.set("urlHash", location.hash);
      window.addEventListener("hashchange", (event2) => {
        this.set("urlHash", location.hash);
        if (__privateGet(this, _sendUrlHash) === true) {
          this.send({ topic: "hashChange", payload: location.hash, newHash: this.keepHashFromUrl(event2.newURL), oldHash: this.keepHashFromUrl(event2.oldURL) });
        }
      });
    }
    /** Returns a new array containing the intersection of the 2 input arrays
     * @param {Array} a1 Array to check
     * @param {Array} a2 Array to intersect
     * @returns {Array} The intersection of the 2 arrays (may be an empty array)
     */
    arrayIntersect(a1, a2) {
      return a1.filter((uName) => a2.includes(uName));
    }
    /** Copies a uibuilder variable to the browser clipboard
     * @param {string} varToCopy The name of the uibuilder variable to copy to the clipboard
     */
    copyToClipboard(varToCopy) {
      let data = "";
      try {
        data = JSON.stringify(this.get(varToCopy));
      } catch (e) {
        log("error", "copyToClipboard", 'Could not copy "'.concat(varToCopy, '" to clipboard.'), e.message)();
      }
      navigator.clipboard.writeText(data);
    }
    // --- End of copyToClipboard --- //
    /** Does the chosen CSS Selector currently exist?
     * Automatically sends a msg back to Node-RED unless turned off.
     * @param {string} cssSelector Required. CSS Selector to examine for visibility
     * @param {boolean} [msg] Optional, default=true. If true also sends a message back to Node-RED
     * @returns {boolean} True if the element exists
     */
    elementExists(cssSelector, msg = true) {
      const el = document.querySelector(cssSelector);
      let exists = false;
      if (el !== null) exists = true;
      if (msg === true) {
        this.send({
          payload: exists,
          info: 'Element "'.concat(cssSelector, '" ').concat(exists ? "exists" : "does not exist")
        });
      }
      return exists;
    }
    // --- End of elementExists --- //
    /** Format a number using the INTL standard library - compatible with uib-var filter function
     * @param {number} value Number to format
     * @param {number} decimalPlaces Number of decimal places to include. Default=no default
     * @param {string} intl standard locale spec, e.g. "ja-JP" or "en-GB". Default=navigator.language
     * @param {object} opts INTL library options object. Optional
     * @returns {string} formatted number
     * @see https://developer.mozilla.org/en-US/docs/Web/JavaScript/Reference/Global_Objects/Number/toLocaleString
     */
    formatNumber(value2, decimalPlaces, intl, opts) {
      if (isNaN(value2)) {
        log("error", "formatNumber", 'Value must be a number. Value type: "'.concat(typeof value2, '"'))();
        return "NaN";
      }
      if (!opts) opts = {};
      if (!intl) intl = navigator.language ? navigator.language : "en-GB";
      if (decimalPlaces) {
        opts.minimumFractionDigits = decimalPlaces;
        opts.maximumFractionDigits = decimalPlaces;
      }
      let out;
      try {
        out = Number(value2).toLocaleString(intl, opts);
      } catch (e) {
        log("error", "formatNumber", "".concat(e.message, ". value=").concat(value2, ", dp=").concat(decimalPlaces, ', intl="').concat(intl, '", opts=').concat(JSON.stringify(opts)))();
        return "NaN";
      }
      return out;
    }
    /** Attempt to get rough size of an object
     * @param {*} obj Any serialisable object
     * @returns {number|undefined} Rough size of object in bytes or undefined
     */
    getObjectSize(obj) {
      let size;
      try {
        const jsonString = JSON.stringify(obj);
        const encoder = new TextEncoder();
        const uint8Array = encoder.encode(jsonString);
        size = uint8Array.length;
      } catch (e) {
        log("error", "uibuilder:getObjectSize", "Could not stringify, cannot determine size", obj, e)();
      }
      return size;
    }
    /** Returns true if a uibrouter instance is loaded, otherwise returns false
     * @returns {boolean} true if uibrouter instance loaded else false
     */
    hasUibRouter() {
      return !!this.uibrouterinstance;
    }
    /** Only keep the URL Hash & ignoring query params
     * @param {string} url URL to extract the hash from
     * @returns {string} Just the route id
     */
    keepHashFromUrl(url2) {
      if (!url2) return "";
      return "#" + url2.replace(/^.*#(.*)/, "$1").replace(/\?.*$/, "");
    }
    log() {
      log(...arguments)();
    }
    /** Makes a null or non-object into an object. If thing is already an object.
     * If not null, moves "thing" to {payload:thing}
     * @param {*} thing Thing to check
     * @param {string} [property] property that "thing" is moved to if not null and not an object. Default='payload'
     * @returns {!object} _
     */
    makeMeAnObject(thing, property) {
      if (!property) property = "payload";
      if (typeof property !== "string") {
        log("warn", "uibuilder:makeMeAnObject", "WARNING: property parameter must be a string and not: ".concat(typeof property))();
        property = "payload";
      }
      let out = {};
      if (thing !== null && thing.constructor.name === "Object") {
        out = thing;
      } else if (thing !== null) {
        out[property] = thing;
      }
      return out;
    }
    // --- End of make me an object --- //
    /** Navigate to a new page or a new route (hash)
     * @param {string} url URL to navigate to. Can be absolute or relative (to current page) or just a hash for a route change
     * @returns {Location} The new window.location string
     */
    navigate(url2) {
      if (url2) window.location.href = url2;
      return window.location;
    }
    /** Wrap a provided variable in a proxy object so that it can be used reactively
     * @param {*} srcvar The source variable to wrap
     * @returns {Proxy} A proxy object that can be used reactively
     */
    reactive(srcvar) {
      return reactive(srcvar);
    }
    /** Get the Reactive class for advanced usage
     * @returns {Function} The Reactive class constructor
     * @example
     * const ReactiveClass = uib.getReactiveClass()
     * const reactiveInstance = new ReactiveClass(data, customEventDispatcher)
     * const proxy = reactiveInstance.create()
     */
    getReactiveClass() {
      return Reactive;
    }
    // ! TODO change ui uib-* attributes to use this
    /** Convert a string attribute into an variable/constant reference
     * Used to resolve data sources in attributes
     * @param {string} path The string path to resolve, must be relative to the `window` global scope
     * @returns {*} The resolved data source or null
     */
    resolveDataSource(path) {
      try {
        const parts2 = path.split(/[\.\[\]\'\"]/).filter(Boolean);
        let data = window;
        for (const part of parts2) {
          data = data == null ? void 0 : data[part];
        }
        return data;
      } catch (error) {
        log("error", "uibuilder:resolveDataSource", 'Error resolving data source "'.concat(path, "\", returned 'null'. ").concat(error.message))();
        return null;
      }
    }
    /** Fast but accurate number rounding (https://stackoverflow.com/a/48764436/1309986 solution 2)
     * Half away from zero method (AKA "commercial" rounding), most common type
     * @param {number} num The number to be rounded
     * @param {number} decimalPlaces Number of DP's to round to
     * @returns {number} Rounded number
     */
    round(num, decimalPlaces) {
      const p = Math.pow(10, decimalPlaces || 0);
      const n = num * p * (1 + Number.EPSILON);
      return Math.round(n) / p;
    }
    /** Set the default originator. Set to '' to ignore. Used with uib-sender.
     * @param {string} [originator] A Node-RED node ID to return the message to
     */
    setOriginator(originator = "") {
      this.set("originator", originator);
    }
    // ---- End of setOriginator ---- //
    /** HTTP Ping/Keep-alive - makes a call back to uibuilder's ExpressJS server and receives a 204 response
     * Can be used to keep sessions alive.
     * @example
     *   uibuilder.setPing(2000) // repeat every 2 sec. Re-issue with ping(0) to turn off repeat.
     *   uibuilder.onChange('ping', function(data) {
     *      console.log('pinger', data)
     *   })
     * @param {number} ms Repeat interval in ms
     */
    setPing(ms = 0) {
      const oReq = new XMLHttpRequest();
      oReq.addEventListener("load", () => {
        const headers = oReq.getAllResponseHeaders().split("\r\n");
        const elapsedTime = Number(/* @__PURE__ */ new Date()) - Number(oReq.responseURL.split("=")[1]);
        this.set("ping", {
          success: !!(oReq.status === 201 || oReq.status === 204),
          // true if one of the listed codes else false
          status: oReq.status,
          headers,
          url: oReq.responseURL,
          elapsedTime
        });
      });
      if (__privateGet(this, _pingInterval)) {
        clearInterval(__privateGet(this, _pingInterval));
        __privateSet(this, _pingInterval, void 0);
      }
      oReq.open("GET", "".concat(this.httpNodeRoot, "/uibuilder/ping?t=").concat(Number(/* @__PURE__ */ new Date())));
      oReq.send();
      if (ms > 0) {
        __privateSet(this, _pingInterval, setInterval(() => {
          oReq.open("GET", "".concat(this.httpNodeRoot, "/uibuilder/ping?t=").concat(Number(/* @__PURE__ */ new Date())));
          oReq.send();
        }, ms));
      }
    }
    // ---- End of ping ---- //
    /** Convert JSON to Syntax Highlighted HTML
     * @param {object} json A JSON/JavaScript Object
     * @returns {html} Object reformatted as highlighted HTML
     */
    syntaxHighlight(json) {
      return syntaxHighlight(json);
    }
    // --- End of syntaxHighlight --- //
    /** Returns true/false or a default value for truthy/falsy and other values
     * @param {string|number|boolean|*} val The value to test
     * @param {any} deflt Default value to use if the value is not truthy/falsy
     * @returns {boolean|any} The truth! Or the default
     */
    truthy(val, deflt) {
      let ret;
      if (["on", "On", "ON", "true", "True", "TRUE", "1", true, 1].includes(val)) ret = true;
      else if (["off", "Off", "OFF", "false", "False", "FALSE", "0", false, 0].includes(val)) ret = false;
      else ret = deflt;
      return ret;
    }
    /** Joins all arguments as a URL string
     * see http://stackoverflow.com/a/28592528/3016654
     * since v1.0.10, fixed potential double // issue
     * arguments {string} URL fragments
     * @returns {string} _
     */
    urlJoin() {
      const paths = Array.prototype.slice.call(arguments);
      const url2 = "/" + paths.map(function(e) {
        return e.replace(/^\/|\/$/g, "");
      }).filter(function(e) {
        return e;
      }).join("/");
      return url2.replace("//", "/");
    }
    // ---- End of urlJoin ---- //
    /** Turn on/off/toggle sending URL hash changes back to Node-RED
     * @param {string|number|boolean|undefined} [toggle] Optional on/off/etc
     * @returns {boolean} True if we will send a msg to Node-RED on a hash change
     */
    watchUrlHash(toggle) {
      __privateSet(this, _sendUrlHash, this.truthy(toggle, __privateGet(this, _sendUrlHash) !== true));
      return __privateGet(this, _sendUrlHash);
    }
    /** DEPRECATED FOR NOW - wasn't working properly.
     * Is the chosen CSS Selector currently visible to the user? NB: Only finds the FIRST element of the selection.
     * Requires IntersectionObserver (available to all mainstream browsers from early 2019)
     * Automatically sends a msg back to Node-RED.
     * Requires the element to already exist.
     * @returns {false} False if not visible
     */
    elementIsVisible() {
      const info = "elementIsVisible has been temporarily DEPRECATED as it was not working correctly and a fix is complex";
      log("error", "uib:elementIsVisible", info)();
      this.send({ payload: "elementIsVisible has been temporarily DEPRECATED as it was not working correctly and a fix is complex" });
      return false;
    }
    /** Column metadata object definition
     * @typedef columnDefinition
     * @property {number} index The column index number
     * @property {boolean} hasName Whether the column has a defined name or not
     * @property {string} title The title of the column. Shown in the table header row
     * @property {string=} name Optional. A defined column name that will be added as the `data-col-name` to all cells in the column if defined
     * @property {string|number=} key Optional. A key value (currently unused)
     * @property {"string"|"date"|"number"|"html"=} dataType FOR FUTURE USE. Optional. What type of data will this column contain?
     * @property {boolean=} editable FOR FUTURE USE. Optional. Can cells in this column be edited?
     */
    /** Builds an HTML table from an array (or object) of objects
     * 1st row is used for columns.
     * If an object of objects, inner keys are used to populate th/td `data-col-name` attribs.
     * @param {Array<object>|object} data Input data array or object
     * @param {object} opts Table options
     *   @param {Array<columnDefinition>=} opts.cols Column metadata. If not provided will be derived from 1st row of data
     * @returns {HTMLTableElement|HTMLParagraphElement} Output HTML Element
     */
    buildHtmlTable(data, opts = {}) {
      return _ui.buildHtmlTable(data, opts);
    }
    /** Directly add a table to a parent element.
     * @param {Array<object>|Array<Array>|object} data  Input data array or object. Object of objects gives named rows. Array of objects named cols. Array of arrays no naming.
     * @param {object} [opts] Build options
     *   @param {Array<columnDefinition>=} opts.cols Column metadata. If not provided will be derived from 1st row of data
     *   @param {HTMLElement|string} opts.parent Default=body. The table will be added as a child instead of returned. May be an actual HTML element or a CSS Selector
     *   @param {boolean=} opts.allowHTML Optional, default=false. If true, allows HTML cell content, otherwise only allows text. Always sanitise HTML inputs
     */
    createTable(data = [], opts = { parent: "body" }) {
      _ui.createTable(data, opts);
    }
    /** Converts markdown text input to HTML if the Markdown-IT library is loaded
     * Otherwise simply returns the text
     * @param {string} mdText The input markdown string
     * @returns {string} HTML (if Markdown-IT library loaded and parse successful) or original text
     */
    convertMarkdown(mdText) {
      return _ui.convertMarkdown(mdText);
    }
    /** ASYNC: Include HTML fragment, img, video, text, json, form data, pdf or anything else from an external file or API
     * Wraps the included object in a div tag.
     * PDF's, text or unknown MIME types are also wrapped in an iFrame.
     * @param {string} url The URL of the source file to include
     * @param {object} uiOptions Object containing properties recognised by the _uiReplace function. Must at least contain an id
     * param {string} uiOptions.id The HTML ID given to the wrapping DIV tag
     * param {string} uiOptions.parentSelector The CSS selector for a parent element to insert the new HTML under (defaults to 'body')
     */
    async include(url2, uiOptions) {
      await _ui.include(url2, uiOptions);
    }
    /** Attach a new remote script to the end of HEAD synchronously
     * NOTE: It takes too long for most scripts to finish loading
     *       so this is pretty useless to work with the dynamic UI features directly.
     * @param {string} url The url to be used in the script src attribute
     */
    loadScriptSrc(url2) {
      _ui.loadScriptSrc(url2);
    }
    /** Attach a new remote stylesheet link to the end of HEAD synchronously
     * NOTE: It takes too long for most scripts to finish loading
     *       so this is pretty useless to work with the dynamic UI features directly.
     * @param {string} url The url to be used in the style link href attribute
     */
    loadStyleSrc(url2) {
      _ui.loadStyleSrc(url2);
    }
    /** Attach a new text script to the end of HEAD synchronously
     * NOTE: It takes too long for most scripts to finish loading
     *       so this is pretty useless to work with the dynamic UI features directly.
     * @param {string} textFn The text to be loaded as a script
     */
    loadScriptTxt(textFn) {
      _ui.loadScriptTxt(textFn);
    }
    /** Attach a new text stylesheet to the end of HEAD synchronously
     * NOTE: It takes too long for most scripts to finish loading
     *       so this is pretty useless to work with the dynamic UI features directly.
     * @param {string} textFn The text to be loaded as a stylesheet
     */
    loadStyleTxt(textFn) {
      _ui.loadStyleTxt(textFn);
    }
    /** Load a dynamic UI from a JSON web reponse
     * @param {string} url URL that will return the ui JSON
     */
    loadui(url2) {
      _ui.loadui(url2);
    }
    /** Replace or add an HTML element's slot from text or an HTML string
     * WARNING: Executes <script> tags! And will process <style> tags.
     * Will use DOMPurify if that library has been loaded to window.
     * param {*} ui Single entry from the msg._ui property
     * @param {Element} el Reference to the element that we want to update
     * @param {*} slot The slot content we are trying to add/replace (defaults to empty string)
     */
    replaceSlot(el, slot) {
      _ui.replaceSlot(el, slot);
    }
    /** Replace or add an HTML element's slot from a Markdown string
     * Only does something if the markdownit library has been loaded to window.
     * Will use DOMPurify if that library has been loaded to window.
     * @param {Element} el Reference to the element that we want to update
     * @param {*} component The component we are trying to add/replace
     */
    replaceSlotMarkdown(el, component) {
      _ui.replaceSlotMarkdown(el, component);
    }
    /** Sanitise HTML to make it safe - if the DOMPurify library is loaded
     * Otherwise just returns that HTML as-is.
     * @param {string} html The input HTML string
     * @returns {string} The sanitised HTML or the original if DOMPurify not loaded
     */
    sanitiseHTML(html) {
      return _ui.sanitiseHTML(html);
    }
    /** Add table event listener that returns the text or html content of either the full row or a single cell
     * NOTE: Assumes that the table has a `tbody` element.
     * If cells have a `data-col-name` attribute, it will be used in the output as the column name.
     * @example tblAddListener('#eltest-tbl-table', {}, myVar)
     * @example tblAddListener('#eltest-tbl-table', {eventScope: 'cell'}, myVar2)
     *
     * @param {string} tblSelector The table CSS Selector
     * @param {object} [options] Additional options. Default={}
     *   @param {"row"|"cell"=} options.eventScope Optional, default=row. Return data for either the whole row (as an object) or for the single cell clicked
     *   @param {"text"|"html"=} options.returnType Optional, default=text. Return text or html data
     *   @param {number=} options.pad Optional, default=3. Will be used to front-pad unnamed column references with zeros. e.g. 3 => "C002"/"C012"/"C342"
     *   @param {boolean=} options.send Optional, default=true. If uibuilder is present, will automatically send a message back to Node-RED.
     *   @param {string|number=} options.logLevel Optional, default=3/info. Numeric or string log level matching uibuilder's log levels.
     *   @param {string} [options.eventType] Optional, default=click. What event to listen for.
     * @param {object=} out A variable reference that will be updated with the output data upon a click event
     */
    tblAddListener(tblSelector, options = {}, out = {}) {
      _ui.tblAddListener(tblSelector, options, out);
    }
    /** Adds (or replaces) a single row in an existing table>tbody
     * NOTE: Row numbers use the rowIndex property of the row element.
     * @param {string|HTMLTableElement} tbl Either a CSS Selector for the table or a reference to the HTML Table Element
     * @param {object|Array} rowData A single row of column/cell data
     * @param {object} [options] Additional options
     * @param {number=} options.body Optional, default=0. The tbody section to add the row to.
     * @param {boolean=} options.allowHTML Optional, default=false. If true, allows HTML cell content, otherwise only allows text. Always sanitise HTML inputs
     * @param {string=} options.rowId Optional. HTML element ID for the added row
     * @param {number=} options.afterRow Optional. If provided, the new row will be added after this row number
     * @param {number=} options.beforeRow Optional. If provided, the new row will be added before this row number. Ignored if afterRow is provided
     * @param {number=} options.replaceRow Optional. If provided, the specified row will be REPLACED instead of added. Ignored if afterRow or beforeRow is provided
     * @param {Array<columnDefinition>} [options.cols] Optional. Data about each column. If not provided, will be calculated from the table
     *
     * @returns {HTMLTableRowElement} Reference to the newly added row. Use the `rowIndex` prop for the row number
     */
    tblAddRow(tbl, rowData = {}, options = {}) {
      return _ui.tblAddRow(tbl, rowData, options);
    }
    /** Remove a row from an existing table
     * @param {string|HTMLTableElement} tbl Either a CSS Selector for the table or a reference to the HTML Table Element
     * @param {number} rowIndex The row number to remove (1st row is 0, last row is -1)
     * @param {object} [options] Additional options
     *  @param {number=} options.body Optional, default=0. The tbody section to add the row to.
     */
    tblRemoveRow(tbl, rowIndex, options = {}) {
      _ui.tblRemoveRow(tbl, rowIndex, options);
    }
    /** Show a pop-over "toast" dialog or a modal alert
     * Refs: https://www.w3.org/WAI/ARIA/apg/example-index/dialog-modal/alertdialog.html,
     *       https://www.w3.org/WAI/ARIA/apg/example-index/dialog-modal/dialog.html,
     *       https://www.w3.org/WAI/ARIA/apg/patterns/dialogmodal/
     * @param {"notify"|"alert"} type Dialog type
     * @param {object} ui standardised ui data
     * @param {object} [msg] msg.payload/msg.topic - only used if a string. Optional.
     * @returns {void}
     */
    showDialog(type, ui, msg) {
      _ui.showDialog(type, ui, msg);
    }
    /** Directly manage UI via JSON
     * @param {object} json Either an object containing {_ui: {}} or simply simple {} containing ui instructions
     */
    ui(json) {
      _ui.ui(json);
    }
    /** Get data from the DOM. Returns selection of useful props unless a specific prop requested.
     * @param {string} cssSelector Identify the DOM element to get data from
     * @param {string} [propName] Optional. Specific name of property to get from the element
     * @returns {Array<*>} Array of objects containing either specific requested property or a selection of useful properties
     */
    uiGet(cssSelector, propName = null) {
      return _ui.uiGet(cssSelector, propName);
    }
    /** Enhance an HTML element that is being composed with ui data
     *  such as ID, attribs, event handlers, custom props, etc.
     * @param {*} el HTML Element to enhance
     * @param {*} component Individual uibuilder ui component spec
     */
    uiEnhanceElement(el, component) {
      _ui.uiEnhanceElement(el, component);
    }
    // #endregion -- direct to _ui --
    // ! TODO: Rework attrib handling to allow for uib-* and data-uib-* AND :* attributes
    //   See other bookmarks as well
    /** DOM Mutation observer callback to watch for new/amended elements with uib-* or data-uib-* attributes
     * WARNING: Mutation observers can receive a LOT of mutations very rapidly. So make sure this runs as fast
     *          as possible. Async so that calling function does not need to wait.
     * Observer is set up in the start() function
     * @param {MutationRecord[]} mutations Array of Mutation Records
     * @private
     */
    async _uibAttribObserver(mutations) {
      mutations.forEach(async (m) => {
        log("trace", "uibuilder:_uibAttribObserver", "Mutations ", m)();
        if (m.attributeName && (m.attributeName.startsWith("uib") || m.attributeName.startsWith("data-uib"))) {
          this._uibAttrScanOne(m.target);
        } else if (m.addedNodes.length > 0) {
          m.addedNodes.forEach(async (n) => {
            let aNames = [];
            try {
              aNames = [...n.attributes];
            } catch (e) {
            }
            const intersect = this.arrayIntersect(this.uibAttribs, aNames);
            intersect.forEach(async (el) => {
              this._uibAttrScanOne(el);
            });
            let uibChildren = [];
            if (n.querySelectorAll) uibChildren = n.querySelectorAll(__privateGet(this, _uibAttrSel));
            uibChildren.forEach(async (el) => {
              this._uibAttrScanOne(el);
            });
          });
        }
      });
    }
    _processUibTopic(el, topic) {
      this.onTopic(topic, (msg) => {
        log("trace", "uibuilder:_uibAttrScanOne", 'Msg with topic "'.concat(topic, '" received. msg content: '), msg)();
        msg._uib_processed_by = "_uibAttrScanOne";
        if (Object.prototype.hasOwnProperty.call(msg, "attributes")) {
          try {
            for (const [k, v] of Object.entries(msg.attributes)) {
              el.setAttribute(k, v);
            }
          } catch (e) {
            log(0, "uibuilder:attribute-processing", "Failed to set attributes. Ensure that msg.attributes is an object containing key/value pairs with each key a valid attribute name. Note that attribute values have to be a string.")();
          }
        }
        if (Object.prototype.hasOwnProperty.call(msg, "dataset")) {
          console.log("uibuilder:dataset-processing", "Processing dataset for element", el, msg.dataset);
          try {
            for (const [key, value2] of Object.entries(msg.dataset)) {
              el.dataset[key] = value2;
            }
          } catch (e) {
            log("error", "uibuilder:dataset-processing", "Failed to set dataset. Ensure that msg.dataset is an object containing key/value pairs with each key a valid dataset name. Note that dataset values have to be a string.")();
          }
        }
        const hasChecked = Object.prototype.hasOwnProperty.call(msg, "checked");
        const hasValue = Object.prototype.hasOwnProperty.call(msg, "value");
        if (hasValue || hasChecked) {
          if (el.type && (el.type === "checkbox" || el.type === "radio")) {
            if (hasChecked) el.checked = this.truthy(msg.checked, false);
            else if (hasValue) el.checked = this.truthy(msg.value, false);
          } else {
            if (hasValue) el.value = msg.value;
            else if (hasChecked) el.value = this.truthy(msg.checked, false);
          }
        }
        if (Object.prototype.hasOwnProperty.call(msg, "payload")) this.replaceSlot(el, msg.payload);
      });
    }
    /** Check a single HTML element for uib attributes and add auto-processors as needed.
     * Async so that calling function does not need to wait.
     * Understands only uib-topic at present. Msgs received on the topic can have:
     *   msg.payload - replaces innerHTML (but also runs <script>s and applies <style>s)
     *   msg.attributes - An object containing attribute names as keys with attribute values as values. e.g. {title: 'HTML tooltip', href='#route03'}
     * @param {Element} el HTML Element to check for uib-* or data-uib-* attributes
     * @private
     */
    async _uibAttrScanOne(el) {
      log("trace", "uibuilder:_uibAttrScanOne", "Setting up auto-processor for: ", el)();
      if (!el || !el.attributes) {
        return;
      }
      let uibAttribs = [...el.attributes].filter((attr) => attr.name.startsWith("uib-") || attr.name.startsWith("data-uib-") || attr.name.startsWith(":"));
      if (uibAttribs.length === 0) {
        return;
      }
      uibAttribs = [...new Set(uibAttribs)];
      uibAttribs.forEach((attr) => {
        var _a3;
        if ((attr == null ? void 0 : attr.name) === "uib-topic" || (attr == null ? void 0 : attr.name) === "data-uib-topic") this._processUibTopic(el, attr.value);
        else if ((attr == null ? void 0 : attr.name.startsWith("uib-bind:")) || (attr == null ? void 0 : attr.name.startsWith("data-uib-bind:")) || (attr == null ? void 0 : attr.name.startsWith(":"))) {
          const bindName = attr.name.replace(/^(uib-bind:|data-uib-bind:|:)/, "");
          let value2 = attr.value;
          try {
            value2 = new Function("return (".concat(attr.value, ")"))();
            log("print", "uibuilder:_uibAttrScanOne", "SUCCESS 1 uib-bind attribute:", bindName, "with value:", value2)();
          } catch (e) {
            log("print", "uibuilder:_uibAttrScanOne", "\u{1F7E5}Error 1 uib-bind attribute:", bindName, "with value:", value2)();
            try {
              console.log(globalThis);
              value2 = (_a3 = globalThis[attr.value]) != null ? _a3 : attr.value;
              log("print", "uibuilder:_uibAttrScanOne", "SUCCESS 2 uib-bind attribute:", bindName, "with value:", value2)();
            } catch (e2) {
              log("print", "uibuilder:_uibAttrScanOne", "\u{1F7E5}Error 2 uib-bind attribute:", bindName, "with value:", value2)();
            }
          }
          if (bindName && value2) {
            el.setAttribute(bindName, value2);
            if (bindName === "value") el.value = value2;
          } else {
            log("warn", "uibuilder:_uibAttrScanOne", "Invalid uib-bind attribute:", attr.name, "with value:", value2, "for element:", el)();
          }
        }
      });
    }
    /** Check all children of an array of or a single HTML element(s) for uib attributes and add auto-processors as needed.
     * Async so that calling function does not need to wait.
     * @param {Element|Element[]} parentEl HTML Element to check for uib-* or data-uib-* attributes
     * @private
     */
    async _uibAttrScanAll(parentEl) {
      if (!Array.isArray(parentEl)) parentEl = [parentEl];
      parentEl.forEach(async (p) => {
        const uibChildren = p.querySelectorAll(__privateGet(this, _uibAttrSel));
        if (uibChildren.length > 0) {
          uibChildren.forEach((el) => {
            this._uibAttrScanOne(el);
          });
        }
      });
    }
    /** Given a FileList array, send each file to Node-RED and return file metadata
     * @param {HTMLInputElement} srcEl Reference to the source input element
     * @param {boolean=} noSend If true, don't send the file to Node-RED. Default is to send.
     * @returns {Array<object>} Metadata values from all files
     * @private
     */
    _processFilesInput(srcEl, noSend = false) {
      const value2 = [];
      const files = srcEl.files;
      const seqCount = files.length;
      let seq = 0;
      for (const file of files) {
        const props = {};
        seq++;
        for (const prop in file) {
          props[prop] = file[prop];
        }
        props.tempUrl = window.URL.createObjectURL(file);
        value2.push(props);
        const meta = { seq, seqCount };
        meta.id = srcEl.id;
        if (srcEl.form) meta.formId = srcEl.form.id;
        meta.tempUrl = props.tempUrl;
        meta.data = srcEl.dataset;
        if (noSend !== true) this.uploadFile(file, meta);
      }
      return value2;
    }
    /** Easy creation/change of DOM elements, @see ./tinyDom.js */
    // dom = dom
    /** Attempt to get target attributs - can fail for certain target types, if so, returns empty object
     * @param {HTMLElement} el Target element
     * @returns {object} Array of key/value HTML attribute objects
     */
    getElementAttributes(el) {
      const ignoreAttribs = ["class", "id", "name"];
      let attribs;
      try {
        attribs = Object.assign(
          {},
          ...Array.from(
            el.attributes,
            ({ name: name2, value: value2 }) => {
              if (!ignoreAttribs.includes(name2)) {
                return { [name2]: value2 };
              }
              return void 0;
            }
          )
        );
      } catch (e) {
      }
      return attribs;
    }
    /** Check for CSS Classes and return as array if found or undefined if not
     * @param {HTMLElement} el Target element
     * @returns {Array|undefined} Array of class names
     */
    getElementClasses(el) {
      let classes;
      try {
        classes = Array.from(el.classList);
      } catch (e) {
      }
      return classes;
    }
    /** Get target custom properties - only shows custom props not element default ones
     * Excludes custom props starting with _
     * @param {HTMLElement} el Target element
     * @returns {object} Object of propname/value pairs
     */
    getElementCustomProps(el) {
      const props = {};
      Object.keys(el).forEach((key) => {
        if (key.startsWith("_")) return;
        props[key] = el[key];
      });
      return props;
    }
    /** Check for el.value and el.checked. el.checked will also set the value return for ease of use.
     * Only 2 input types use el.checked, different from all other input types - this is annoying.
     * @param {HTMLElement} el HTML Element to be checked
     * @returns {{value:boolean|null, checked:boolean|null}} Return null if properties not present, else the appropriate value
     */
    getFormElementValue(el) {
      let value2 = null;
      let checked = null;
      switch (el.type) {
        case "checkbox":
        case "radio": {
          value2 = checked = el.checked;
          break;
        }
        case "select-multiple": {
          value2 = Array.from(el.selectedOptions).map((option) => option.value);
          break;
        }
        default: {
          if (el.value) value2 = el.value;
          if (el.checked) {
            value2 = checked = el.checked;
          }
          if (el.valueAsNumber && !isNaN(el.valueAsNumber)) {
            value2 = el.valueAsNumber;
          }
          break;
        }
      }
      return { value: value2, checked };
    }
    // ! TODO - Handle fieldsets
    /** For HTML Form elements (e.g. input, textarea, select), return the details
     * @param {HTMLFormElement} el Source form element
     * @returns {object|null} Form element key details
     */
    getFormElementDetails(el) {
      if (!el.type) {
        log(1, "uibuilder:getFormElementDetails", "Cannot get form element details as this is not an input type element")();
        return null;
      }
      const id = this.returnElementId(el);
      if (!id) {
        log(1, "uibuilder:getFormElementDetails", "Cannot get form element details as no id is present and could not be generated")();
        return null;
      }
      let { value: value2, checked } = this.getFormElementValue(el);
      const formDetails = {
        id,
        name: el.name,
        valid: el.checkValidity(),
        type: el.type
      };
      if (value2 !== null) formDetails.value = value2;
      if (checked !== null) formDetails.checked = checked;
      if (formDetails.valid === false) {
        const v = el.validity;
        formDetails.validity = {
          badInput: v.badInput === true ? v.badInput : void 0,
          customError: v.customError === true ? v.customError : void 0,
          patternMismatch: v.patternMismatch === true ? v.patternMismatch : void 0,
          rangeOverflow: v.rangeOverflow === true ? v.rangeOverflow : void 0,
          rangeUnderflow: v.rangeUnderflow === true ? v.rangeUnderflow : void 0,
          stepMismatch: v.stepMismatch === true ? v.stepMismatch : void 0,
          tooLong: v.tooLong === true ? v.tooLong : void 0,
          tooShort: v.tooShort === true ? v.tooShort : void 0,
          typeMismatch: v.typeMismatch === true ? v.typeMismatch : void 0,
          valueMissing: v.valueMissing === true ? v.valueMissing : void 0
        };
      }
      if (Object.keys(el.dataset).length > 0) formDetails.data = el.dataset;
      return formDetails;
    }
    /** Show a browser notification if possible.
     * Config can be a simple string, a Node-RED msg (topic as title, payload as body)
     * or a Notifications API options object + config.title string.
     * @example uibuilder.notify( 'My simple message to the user' )
     * @example uibuilder.notify( {topic: 'My Title', payload: 'My simple message to the user'} )
     * @example uibuilder.notify( {title: 'My Title', body: 'My simple message to the user'} )
     * @example // If config.return = true, a promise is returned.
     * // The resolved promise is only returned if the notification is clicked by the user.
     * // Can be used to send the response back to Node-RED
     * uibuilder.notify(notifyConfig).then( res => uibuilder.eventSend(res) )
     * @see https://developer.mozilla.org/en-US/docs/Web/API/Notification/Notification
     * @param {object|string} config Notification config data or simple message string
     * @returns {Promise<Event>|null} A promise that resolves to the click event or null
     */
    notify(config) {
      if (config.return) return _ui.notification(config);
      _ui.notification(config).then((res) => {
        log("info", "Uib:notification", "Notification completed event", res)();
      }).catch((err) => {
        log("error", "Uib:notification", "Notification error event", err)();
      });
      return null;
    }
    /** Get or create a (hopefully) unique ID
     * @param {HTMLFormElement} el Source form element
     * @returns {string|null} A hopefully unique element ID
     */
    returnElementId(el) {
      return el.id !== "" ? el.id : el.name !== "" ? "".concat(el.name, "-").concat(++__privateWrapper(this, _uniqueElID)._) : el.type ? "".concat(el.type, "-").concat(++__privateWrapper(this, _uniqueElID)._) : "".concat(el.localName, "-").concat(++__privateWrapper(this, _uniqueElID)._);
    }
    /** Scroll the page
     * https://developer.mozilla.org/en-US/docs/Web/API/Element/scrollIntoView
     * @param {string} [cssSelector] Optional. If not set, scrolls to top of page.
     * @param {{block:(string|undefined),inline:(string|undefined),behavior:(string|undefined)}} [opts] Optional. DOM scrollIntoView options
     * @returns {boolean} True if element was found, false otherwise
     */
    scrollTo(cssSelector, opts) {
      if (!opts) opts = {};
      if (!cssSelector || cssSelector === "top" || cssSelector === "start") cssSelector = "body";
      else if (cssSelector === "bottom" || cssSelector === "end") {
        cssSelector = "body";
        opts.block = "end";
      }
      const el = this.$(cssSelector);
      if (el) {
        el.scrollIntoView(opts);
        return true;
      }
      return false;
    }
    /** Show/hide a display card on the end of the visible HTML that will dynamically display the last incoming msg from Node-RED
     * The card has the id `uib_last_msg`. Updates are done from a listener set up in the start function.
     * @param {boolean|undefined} showHide true=show, false=hide. undefined=toggle.
     * @param {string|undefined} parent Optional. If not undefined, a CSS selector to attach the display to. Defaults to `body`
     * @returns {boolean} New state
     */
    showMsg(showHide, parent = "body") {
      if (showHide === void 0) showHide = !__privateGet(this, _isShowMsg);
      __privateSet(this, _isShowMsg, showHide);
      let slot = "Waiting for a message from Node-RED";
      if (this.msg && Object.keys(this.msg).length > 0) {
        slot = this.syntaxHighlight(this.msg);
      }
      if (showHide === false) {
        _ui._uiRemove({
          components: [
            "#uib_last_msg_wrap"
          ]
        });
      } else {
        _ui._uiReplace({
          components: [
            {
              type: "div",
              id: "uib_last_msg_wrap",
              parent,
              attributes: {
                title: "Last message from Node-RED"
              },
              components: [
                {
                  type: "button",
                  attributes: {
                    onclick: 'uibuilder.copyToClipboard("msg")',
                    class: "compact",
                    style: "right:3em;"
                  },
                  slot: "\u{1F4CB}"
                },
                {
                  type: "button",
                  attributes: {
                    onclick: "uibuilder.showMsg()",
                    class: "compact",
                    style: "right:.5em;"
                  },
                  slot: "\u26D4"
                },
                {
                  type: "pre",
                  id: "uib_last_msg",
                  // parent: 'uib_last_msg_wrap',
                  attributes: {
                    class: "syntax-highlight"
                  },
                  slot
                }
              ]
            }
          ]
        });
      }
      return showHide;
    }
    /** Show/hide a display card on the end of the visible HTML that will dynamically display the current status of the uibuilder client
     * The card has the id `uib_status`.
     * The display is updated by an event listener created in the class constructor.
     * @param {boolean|undefined} showHide true=show, false=hide. undefined=toggle.
     * @param {string|undefined} parent Optional. If not undefined, a CSS selector to attach the display to. Defaults to `body`
     * @returns {boolean} New state
     */
    showStatus(showHide, parent = "body") {
      if (showHide === void 0) showHide = !__privateGet(this, _isShowStatus);
      __privateSet(this, _isShowStatus, showHide);
      if (showHide === false) {
        _ui._uiRemove({
          components: [
            "#uib_status"
          ]
        });
        return showHide;
      }
      const root = {
        components: [
          {
            type: "div",
            id: "uib_status",
            parent,
            attributes: {
              title: "Current status of the uibuilder client",
              class: "text-smaller"
            },
            components: [
              {
                type: "table",
                components: [
                  {
                    type: "tbody",
                    components: []
                  }
                ]
              }
            ]
          }
        ]
      };
      const details = root.components[0].components[0].components[0].components;
      Object.values(__privateGet(this, _showStatus)).forEach((entry) => {
        details.push({
          type: "tr",
          attributes: {
            title: entry.description
          },
          components: [
            {
              type: "th",
              slot: entry.label
            },
            {
              type: "td",
              attributes: {
                "data-varType": entry.var
              },
              slot: entry.var === "version" ? _a2._meta.version : JSON.stringify(this[entry.var])
            }
          ]
        });
      });
      _ui._uiReplace(root);
      return showHide;
    }
    /** Use the Mutation Observer browser API to watch for changes to a single element on the page.
     * OMG! It is sooo hard to turn the data into something that successfully serialises so it can be sent back to Node-RED!
     * NB: Each cssSelector creates a unique watcher. Sending the same selector overwrites the previous one.
     * @param {string} cssSelector A CSS Selector that selects the element to watch for changes
     * @param {boolean|"toggle"} [startStop] true=start watching the DOM, false=stop. Default='toggle'
     * @param {boolean} [send] true=Send changes to Node-RED, false=Don't send. Default=true
     * @param {boolean} [showLog] true=Output changes to log, false=stop. Default=true. Log level is 2 (Info)
     * @returns {boolean} True if the watch is on, false otherwise
     */
    uiWatch(cssSelector, startStop = "toggle", send = true, showLog = true) {
      const targetNode = document.querySelector(cssSelector);
      if (!targetNode) {
        log("warn", "uibuilder.module.js:uiWatch", "CSS Selector '".concat(cssSelector, "' not found."))();
        return false;
      }
      if (startStop === "toggle" || startStop === void 0 || startStop === null) {
        if (__privateGet(this, _uiObservers)[cssSelector]) startStop = false;
        else startStop = true;
      }
      const that = this;
      if (startStop === true) {
        __privateGet(this, _uiObservers)[cssSelector] = new MutationObserver(function(mutationList) {
          const out = [];
          mutationList.forEach((mu) => {
            const oMu = {
              type: mu.type,
              oldValue: mu.oldValue !== null ? mu.oldValue : void 0
            };
            if (mu.addedNodes.length > 0) {
              oMu.addedNodes = [];
              mu.addedNodes.forEach((an, i) => {
                oMu.addedNodes.push(_ui.nodeGet(mu.addedNodes[i]));
              });
            }
            if (mu.removedNodes.length > 0) {
              oMu.removedNodes = [];
              mu.removedNodes.forEach((an, i) => {
                oMu.removedNodes.push(_ui.nodeGet(mu.removedNodes[i]));
              });
            }
            if (mu.type === "attributes") {
              oMu.attributeName = mu.attributeName;
              oMu.newValue = mu.target.attributes[mu.attributeName].value;
            }
            out.push(oMu);
          });
          that._dispatchCustomEvent("uibuilder:domChange", out);
          if (send === true) {
            that.send({
              _ui: {
                cssSelector,
                uiChanges: out
              },
              topic: that.topic || "DOM Changes for '".concat(cssSelector, "'")
            });
          }
          if (showLog === true) {
            log("info", "uibuilder.module.js:uiWatch", "DOM Changes for '".concat(cssSelector, "'"), { uiChanges: out }, { mutationList })();
          }
        });
        __privateGet(this, _uiObservers)[cssSelector].observe(targetNode, { attributes: true, childList: true, subtree: true, characterData: true });
        log("trace", "uibuilder.module.js:uiWatch", "Started Watching DOM changes for '".concat(cssSelector, "'"))();
      } else {
        __privateGet(this, _uiObservers)[cssSelector].disconnect();
        delete __privateGet(this, _uiObservers)[cssSelector];
        log("trace", "uibuilder.module.js:uiWatch", "Stopped Watching DOM changes for '".concat(cssSelector, "'"))();
      }
      return startStop;
    }
    // ---- End of watchDom ---- //
    /** Use the Mutation Observer browser API to watch for and save changes to the HTML
     * Once the observer is created, it will be reused.
     * Sending true or undefined will turn on the observer, false turns it off.
     * saveHtmlCache is called whenever anything changes in the dom. This allows
     * users to call restoreHtmlFromCache() on page load if desired to completely reload
     * to the last saved state.
     * @param {boolean} startStop true=start watching the DOM, false=stop
     */
    watchDom(startStop) {
      const targetNode = document.documentElement;
      const that = this;
      if (!this._htmlObserver) {
        this._htmlObserver = new MutationObserver(function() {
          this.takeRecords();
          that.saveHtmlCache();
        });
      }
      if (startStop === true || startStop === void 0) {
        this._htmlObserver.observe(targetNode, { attributes: true, childList: true, subtree: true, characterData: true });
        log("trace", "uibuilder.module.js:watchDom", "Started Watching and saving DOM changes")();
      } else {
        this._htmlObserver.disconnect();
        log("trace", "uibuilder.module.js:watchDom", "Stopped Watching and saving DOM changes")();
      }
    }
    // ---- End of watchDom ---- //
    // #endregion -------- -------- -------- //
    // #region ------- HTML cache --------- //
    /** Clear the saved DOM from localStorage */
    clearHtmlCache() {
      this.removeStore("htmlCache");
      log("trace", "uibuilder.module.js:clearHtmlCache", "HTML cache cleared")();
    }
    /** Restore the complete DOM (the whole web page) from browser localStorage if available */
    restoreHtmlFromCache() {
      const htmlCache = this.getStore("htmlCache");
      if (htmlCache) {
        const targetNode = document.getElementsByTagName("html")[0];
        targetNode.innerHTML = htmlCache;
        log("trace", "uibuilder.module.js:restoreHtmlFromCache", "Restored HTML from cache")();
      } else {
        log("trace", "uibuilder.module.js:restoreHtmlFromCache", "No cache to restore")();
      }
    }
    /** Save the current DOM state to browser localStorage.
     * localStorage is persistent and so can be recovered even after a browser restart.
     */
    saveHtmlCache() {
      this.setStore("htmlCache", document.documentElement.innerHTML);
    }
    // #endregion -------- -------- -------- //
    // #region ------- Message Handling (To/From Node-RED) -------- //
    /** Handles original control msgs (not to be confused with "new" msg._uib controls)
     * @param {*} receivedCtrlMsg The msg received on the socket.io control channel
     * @private
     */
    _ctrlMsgFromServer(receivedCtrlMsg) {
      if (receivedCtrlMsg === null) {
        receivedCtrlMsg = {};
      } else if (typeof receivedCtrlMsg !== "object") {
        const msg = {};
        msg["uibuilderCtrl:" + this._ioChannels.control] = receivedCtrlMsg;
        receivedCtrlMsg = msg;
      }
      this._checkTimestamp(receivedCtrlMsg);
      this.set("ctrlMsg", receivedCtrlMsg);
      this.set("msgsCtrlReceived", ++this.msgsCtrlReceived);
      log("trace", "Uib:ioSetup:_ctrlMsgFromServer", "Channel '".concat(this._ioChannels.control, "'. Received control msg #").concat(this.msgsCtrlReceived), receivedCtrlMsg)();
      switch (receivedCtrlMsg.uibuilderCtrl) {
        // Node-RED is shutting down
        case "shutdown": {
          log("info", "Uib:ioSetup:".concat(this._ioChannels.control), '\u274C Received "shutdown" from server')();
          this.set("serverShutdown", void 0);
          break;
        }
        /** We are connected to the server - 1st msg from server */
        case "client connect": {
          log("trace", "Uib:ioSetup:".concat(this._ioChannels.control), 'Received "client connect" from server', receivedCtrlMsg)();
          log("info", "Uib:ioSetup:".concat(this._ioChannels.control), "\u2705 Server connected. Version: ".concat(receivedCtrlMsg.version, "\nServer time: ").concat(receivedCtrlMsg.serverTimestamp, ", Sever time offset: ").concat(this.serverTimeOffset, " hours. Max msg size: ").concat(receivedCtrlMsg.maxHttpBufferSize))();
          if (!_a2._meta.version.startsWith(receivedCtrlMsg.version.split("-")[0])) {
            log("warn", "Uib:ioSetup:".concat(this._ioChannels.control), "Server version (".concat(receivedCtrlMsg.version, ") not the same as the client version (").concat(_a2._meta.version, ")"))();
          }
          if (this.autoSendReady === true) {
            log("trace", "Uib:ioSetup:".concat(this._ioChannels.control, "/client connect"), "Auto-sending ready-for-content/replay msg to server");
          }
          this.maxHttpBufferSize = receivedCtrlMsg.maxHttpBufferSize;
          break;
        }
        // We requested this page's metadata from the server using getPageMeta() - this handles the response
        case "get page meta": {
          this.set("pageMeta", receivedCtrlMsg.payload);
          break;
        }
        default: {
          log("trace", "uibuilder:ioSetup:".concat(this._ioChannels.control), "Received ".concat(receivedCtrlMsg.uibuilderCtrl, " from server"));
        }
      }
    }
    // -- End of websocket receive CONTROL msg from Node-RED -- //
    /** Do we want to process something? Check pageName, clientId, tabId. Defaults to yes.
     * @param {*} obj Either a msg._ui or msg._uib object to check
     * @returns {boolean} True if we should process the inbound _ui/_uib msg, false if not.
     * @private
     */
    _forThis(obj) {
      let r = true;
      if (obj.pageName && obj.pageName !== this.pageName) {
        log("trace", "Uib:_msgRcvdEvents:_uib", "Not for this page")();
        r = false;
      }
      if (obj.clientId && obj.clientId !== this.clientId) {
        log("trace", "Uib:_msgRcvdEvents:_uib", "Not for this clientId")();
        r = false;
      }
      if (obj.tabId && obj.tabId !== this.tabId) {
        log("trace", "Uib:_msgRcvdEvents:_uib", "Not for this tabId")();
        r = false;
      }
      return r;
    }
    /** Handle received messages - Process some msgs internally, emit specific events on document that make it easy for coders to use
     * @param {object} msg The message received from Node-RED
     * @private
     */
    _msgRcvdEvents(msg) {
      this._dispatchCustomEvent("uibuilder:stdMsgReceived", msg);
      if (msg.topic) this._dispatchCustomEvent("uibuilder:msg:topic:".concat(msg.topic), msg);
      if (msg._uib_processed_by) return;
      msg._uib_processed_by = "_msgRcvdEvents";
      if (msg._uib) {
        if (!this._forThis(msg._uib)) return;
        if (msg._uib.reload === true) {
          log("trace", "Uib:_msgRcvdEvents:_uib:reload", "reloading")();
          msg._uib_processed_by = "_msgRcvdEvents - reload";
          location.reload();
          return;
        }
        if (msg._uib.command) {
          msg._uib_processed_by = "_msgRcvdEvents - remote command";
          this._uibCommand(msg);
          return;
        }
        if (msg._uib.componentRef === "globalNotification") {
          msg._uib_processed_by = "_msgRcvdEvents - globalNotification";
          _ui.showDialog("notify", msg._uib.options, msg);
        }
        if (msg._uib.componentRef === "globalAlert") {
          msg._uib_processed_by = "_msgRcvdEvents - globalAlert";
          _ui.showDialog("alert", msg._uib.options, msg);
        }
      }
      if (msg._ui) {
        if (!this._forThis(msg._ui)) return;
        log("trace", "Uib:_msgRcvdEvents:_ui", "Calling _uiManager")();
        msg._uib_processed_by = "_msgRcvdEvents - _ui";
        this._dispatchCustomEvent("uibuilder:msg:_ui", msg);
        _ui._uiManager(msg);
      }
    }
    // --- end of _msgRcvdEvents ---
    /** Internal send fn. Send a standard or control msg back to Node-RED via Socket.IO
     * NR will generally expect the msg to contain a payload topic
     * @param {object} msgToSend The msg object to send.
     * @param {string} [channel] The Socket.IO channel to use, must be in self.ioChannels or it will be ignored. Default=uiBuilderClient
     * @param {string} [originator] A Node-RED node ID to return the message to. Default=''
     * @private
     */
    _send(msgToSend, channel, originator = "") {
      if (channel === null || channel === void 0) channel = this._ioChannels.client;
      if (channel === this._ioChannels.client) {
        msgToSend = this.makeMeAnObject(msgToSend, "payload");
        if (this.hasUibRouter()) {
          if (!msgToSend._uib) msgToSend._uib = {};
          msgToSend._uib.routeId = this.uibrouter_CurrentRoute;
        }
      } else if (channel === this._ioChannels.control) {
        msgToSend = this.makeMeAnObject(msgToSend, "uibuilderCtrl");
        if (!Object.prototype.hasOwnProperty.call(msgToSend, "uibuilderCtrl")) {
          msgToSend.uibuilderCtrl = "manual send";
        }
        msgToSend.from = "client";
        if (this.hasUibRouter()) msgToSend.routeId = this.uibrouter_CurrentRoute;
      }
      msgToSend._socketId = this._socket.id;
      if (originator === "" && this.originator !== "") originator = this.originator;
      if (originator !== "") Object.assign(msgToSend, { _uib: { originator } });
      if (!Object.prototype.hasOwnProperty.call(msgToSend, "topic")) {
        if (this.topic !== void 0 && this.topic !== "") msgToSend.topic = this.topic;
        else {
          if (Object.prototype.hasOwnProperty.call(this, "msg") && Object.prototype.hasOwnProperty.call(this.msg, "topic")) {
            msgToSend.topic = this.msg.topic;
          }
        }
      }
      if (msgToSend._ui) {
        msgToSend._ui.from = "client";
        if (this.hasUibRouter()) msgToSend._ui.routeId = this.uibrouter_CurrentRoute;
      }
      let numMsgs;
      if (channel === this._ioChannels.client) {
        this.set("sentMsg", msgToSend);
        numMsgs = this.set("msgsSent", ++this.msgsSent);
      } else if (channel === this._ioChannels.control) {
        this.set("sentCtrlMsg", msgToSend);
        numMsgs = this.set("msgsSentCtrl", ++this.msgsSentCtrl);
      }
      log("trace", "Uib:_send", " Channel '".concat(channel, "'. Sending msg #").concat(numMsgs), msgToSend)();
      this._socket.emit(channel, msgToSend);
    }
    // --- End of Send Msg Fn --- //
    /** Callback handler for messages from Node-RED
     * NOTE: `this` is the class here rather the `socket` as would be normal since we bind the correct `this` in the call.
     *       Use this._socket if needing reference to the socket.
     * @callback ioSetupFromServer Called from ioSetup/this._socket.on(this.#ioChannels.server, this.stdMsgFromServer.bind(this))
     * @param {object} receivedMsg The msg object from Node-RED
     * @this Uib
     * @private
     */
    _stdMsgFromServer(receivedMsg) {
      receivedMsg = this.makeMeAnObject(receivedMsg, "payload");
      if (receivedMsg._uib && !this._forThis(receivedMsg._uib)) return;
      if (receivedMsg._ui && !this._forThis(receivedMsg._ui)) return;
      this._checkTimestamp(receivedMsg);
      this.set("msgsReceived", ++this.msgsReceived);
      this._msgRcvdEvents(receivedMsg);
      if (!("_ui" in receivedMsg && !("payload" in receivedMsg))) {
        this.set("msg", receivedMsg);
      }
      log("info", "Uib:ioSetup:stdMsgFromServer", "Channel '".concat(this._ioChannels.server, "'. Received msg #").concat(this.msgsReceived, "."), receivedMsg)();
    }
    // -- End of websocket receive DATA msg from Node-RED -- //
    /** Process msg._uib.command - Remember to update #extCommands with new allowed commands
     * @param {object} msg Msg from Node-RED containing a msg._uib object
     * @private
     */
    _uibCommand(msg) {
      var _a3;
      if (!msg._uib || !msg._uib.command) {
        log("error", "uibuilder:_uibCommand", "Invalid command message received", { msg })();
        msg.payload = msg.error = "Invalid command message received";
        this.send(msg);
        return;
      }
      const cmd = msg._uib.command;
      if (!__privateGet(this, _extCommands).includes(cmd.trim())) {
        log("error", "Uib:_uibCommand", "Command '".concat(cmd, " is not allowed to be called externally"))();
        return;
      }
      const prop = msg._uib.prop;
      const value2 = msg._uib.value;
      const quiet = (_a3 = msg._uib.quiet) != null ? _a3 : false;
      let response, info;
      switch (cmd) {
        // case 'elementIsVisible': { // temporarily deprecated
        //     response = this.elementIsVisible(prop)
        //     // info = `Element "${prop}" ${response ? 'is visible' : 'is not visible'}`
        //     break
        // }
        case "elementExists": {
          response = this.elementExists(prop, false);
          info = 'Element "'.concat(prop, '" ').concat(response ? "exists" : "does not exist");
          break;
        }
        case "get": {
          response = this.get(prop);
          break;
        }
        case "getManagedVarList": {
          if (prop === "full") response = this.getManagedVarList();
          else response = Object.values(this.getManagedVarList());
          break;
        }
        case "getWatchedVars": {
          if (prop === "full") response = this.getWatchedVars();
          else response = Object.values(this.getWatchedVars());
          break;
        }
        case "sendHtml":
        case "htmlSend": {
          response = this.htmlSend("", false);
          break;
        }
        case "include": {
          response = _ui.include(prop, value2);
          break;
        }
        case "navigate": {
          let newUrl;
          if (prop) newUrl = prop;
          else if (value2) newUrl = value2;
          response = this.navigate(newUrl);
          break;
        }
        case "scrollTo": {
          response = this.scrollTo(prop, value2);
          break;
        }
        case "set": {
          let store = false;
          let autoload = false;
          if (msg._uib.options && msg._uib.options.store) {
            if (msg._uib.options.store === true) store = true;
            if (msg._uib.options.autoload === true) autoload = true;
          }
          response = this.set(prop, value2, store, autoload);
          break;
        }
        case "showMsg": {
          response = this.showMsg(value2, prop);
          break;
        }
        case "showStatus": {
          response = this.showStatus(value2, prop);
          break;
        }
        case "uiGet": {
          response = _ui.uiGet(prop, value2);
          break;
        }
        case "uiWatch": {
          response = this.uiWatch(prop);
          break;
        }
        case "watchUrlHash": {
          response = this.watchUrlHash(prop);
          break;
        }
        default: {
          log("warning", "Uib:_uibCommand", "Command '".concat(cmd, "' not yet implemented"))();
          break;
        }
      }
      if (quiet !== true) {
        if (response === void 0) {
          response = "'".concat(prop, "' is undefined");
        }
        if (Object(response).constructor === Promise) {
          response.then((data) => {
            msg.payload = msg._uib.response = data;
            msg.info = msg._uib.info = info;
            if (!msg.topic) msg.topic = this.topic || "uib ".concat(cmd, " for '").concat(prop, "'");
            this.send(msg);
            return true;
          }).catch((err) => {
            log(0, "Uib:_uibCommand", "Error: ", err)();
          });
        } else {
          msg.payload = msg._uib.response = response;
          msg.info = msg._uib.info = info;
          if (!msg.topic) msg.topic = this.topic || "uib ".concat(cmd, " for '").concat(prop, "'");
          this.send(msg);
        }
      }
    }
    // --- end of _uibCommand ---
    /** Send log text to uibuilder's beacon endpoint (works even if socket.io not connected)
     * @param {string} txtToSend Text string to send
     * @param {string|undefined} logLevel Log level to use. If not supplied, will default to debug
     */
    beaconLog(txtToSend, logLevel) {
      if (!logLevel) logLevel = "debug";
      navigator.sendBeacon("./_clientLog", "".concat(logLevel, "::").concat(txtToSend));
    }
    /** Request the current page's metadata from the server - response is handled automatically in _ctrlMsgFromServer */
    getPageMeta() {
      this.sendCtrl({
        uibuilderCtrl: "get page meta"
      });
    }
    /** Easily send the entire DOM/HTML msg back to Node-RED
     * @param {string} [originator] A Node-RED node ID to return the message to
     * @param {boolean} [send] If true (default) directly send response to Node-RED. Is false when calling from Node-RED as a command.
     * @returns {string} The HTML as a string
     */
    htmlSend(originator = "", send = true) {
      const out = "<!doctype html>\n".concat(document.documentElement.outerHTML);
      const msg = {
        payload: out,
        length: out.length,
        topic: this.topic
      };
      log("trace", "Uib:htmlSend", "Sending full HTML to Node-RED", msg)();
      if (send === true) this._send(msg, this._ioChannels.client, originator);
      return out;
    }
    /** Send log info back to Node-RED over uibuilder's websocket control output (Port #2)
     * @param {...*} arguments All arguments passed to the function are added to the msg.payload
     */
    logToServer() {
      this.sendCtrl({
        uibuilderCtrl: "client log message",
        payload: arguments,
        // "version":"6.1.0-iife.min",
        _socketId: this._socket.id,
        // "ip":"::1",
        clientId: this.clientId,
        tabId: this.tabId,
        // "url":"esp-test",
        pageName: this.pageName,
        connections: this.connectedNum,
        lastNavType: this.lastNavType
      });
    }
    /** Easily send a msg back to Node-RED on a DOM event
     * @example In plain HTML/JavaScript
     *    `<button id="button1" name="button 1" data-fred="jim"></button>`
     *    $('#button1').onclick = (evt) => {
     *      uibuilder.eventSend(evt)
     *    }
     * @example
     * In VueJS: `<b-button id="myButton1" @click="doEvent" data-something="hello"></b-button>`
     * In VueJS methods: `doEvent: uibuilder.eventSend,`
     *
     * All `data-` attributes will be passed back to Node-RED,
     *    use them instead of arguments in the click function.
     *    All target._ui custom properties are also passed back to Node-RED.
     *
     * @param {MouseEvent|any} domevent DOM Event object
     * @param {string} [originator] A Node-RED node ID to return the message to
     */
    eventSend(domevent, originator = "") {
      if (this.$attrs) {
        log("error", "Uib:eventSend", "`this` has been usurped by VueJS. Make sure that you wrap the call in a function: `doEvent: function (event) { uibuilder.eventSend(event) },`")();
        return;
      }
      if (!domevent && !event) {
        log("warn", "Uib:eventSend", "Neither the domevent nor the hidden event properties are set. You probably called this function directly rather than applying to an on click event.")();
        return;
      }
      if (!domevent || !domevent.constructor) domevent = event;
      if (!domevent.constructor.name.endsWith("Event") || !domevent.currentTarget) {
        log("warn", "Uib:eventSend", "ARGUMENT NOT A DOM EVENT - use data attributes not function arguments to pass data. Arg Type: ".concat(domevent.constructor.name), domevent)();
        return;
      }
      domevent.preventDefault();
      const target = domevent.currentTarget;
      const props = this.getElementCustomProps(target);
      const attribs = this.getElementAttributes(target);
      let payload = {};
      let formDetails;
      if (target.form) {
        formDetails = {
          id: this.returnElementId(target.form),
          valid: target.form.checkValidity()
        };
        Object.values(target.form).forEach((frmEl, i) => {
          if (["fieldset", "object"].includes(frmEl.type)) return;
          const details = this.getFormElementDetails(frmEl);
          if (details) {
            if (frmEl.type === "file" && frmEl.files.length > 0) {
              details.value = this._processFilesInput(frmEl);
            }
            formDetails[details.id] = details;
            payload[details.id] = details.value;
          }
        });
      } else {
        if (target.type === "file") {
          payload = this._processFilesInput(target);
        }
      }
      const classes = this.getElementClasses(target);
      if (Object.keys(target.dataset).length > 0) payload = { ...payload, ...target.dataset };
      const { value: value2, checked } = this.getFormElementValue(target);
      if (value2 !== null) payload.value = value2;
      if (checked !== null) payload.checked = checked;
      let nprops;
      if (Object.prototype.toString.call(target) === "[object Notification]") {
        payload = "notification-".concat(target.userAction);
        nprops = {
          // userAction: target.userAction, // uib custom prop: click, close or error
          actions: target.actions,
          badge: target.badge,
          body: target.body,
          data: target.data,
          dir: target.dir,
          icon: target.icon,
          image: target.image,
          lang: target.lang,
          renotify: target.renotify,
          requireInteraction: target.requireInteraction,
          silent: target.silent,
          tag: target.tag,
          timestamp: target.timestamp,
          title: target.title,
          vibrate: target.vibrate
        };
      }
      const msg = {
        // - this may be an empty Object if no data attributes defined
        payload,
        _ui: {
          type: "eventSend",
          id: target.id !== "" ? target.id : void 0,
          name: target.name !== "" ? target.name : void 0,
          slotText: target.textContent ? target.textContent.substring(0, 255) : void 0,
          dataset: { ...target.dataset },
          form: formDetails,
          props,
          attribs,
          classes,
          notification: nprops,
          event: domevent.type,
          altKey: domevent.altKey,
          ctrlKey: domevent.ctrlKey,
          shiftKey: domevent.shiftKey,
          metaKey: domevent.metaKey,
          pointerType: domevent.pointerType,
          nodeName: target.nodeName,
          clientId: this.clientId,
          pageName: this.pageName,
          tabId: this.tabId
        }
      };
      log("trace", "Uib:eventSend", "Sending msg to Node-RED", msg)();
      this._send(msg, this._ioChannels.client, originator);
    }
    /** Send a standard message to NR
     * @example uibuilder.send({payload:'Hello'})
     * @param {object} msg Message to send
     * @param {string} [originator] A Node-RED node ID to return the message to
     */
    send(msg, originator = "") {
      this._send(msg, this._ioChannels.client, originator);
    }
    // ! TODO: Rooms do not auto-reconnect. Add tracking and update _onConnect
    // ! TODO: Add receipt handler on joining a room.
    // NOTE: Rooms only understood by server not client so we have to use custom emits
    //       They do not auto-reconnect
    /** Send a msg to a pre-defined Socket.IO room
     * @see https://socket.io/docs/v4/rooms/
     * @param {string} room Name of a Socket.IO pre-defined room.
     * @param {*} msg Message to send
     */
    sendRoom(room, msg) {
      this._socket.emit("uib-room-send", room, msg);
    }
    joinRoom(room) {
      this._socket.emit("uib-room-join", room);
    }
    leaveRoom(room) {
      this._socket.emit("uib-room-leave", room);
    }
    /** Send a control msg to NR
     * @param {object} msg Message to send
     */
    sendCtrl(msg) {
      this._send(msg, this._ioChannels.control);
    }
    /**
     * Send a message to Node-RED on a custom channel - use for UIBUILDER 3rd-party custom nodes
     * @param {string} channel The custom channel name to use
     * @param {object} msg The message to send
     */
    sendCustom(channel, msg) {
      this._socket.emit(channel, msg);
    }
    /** Upload a file to Node-RED over Socket.IO
     * https://developer.mozilla.org/en-US/docs/Web/API/FileReader
     * @param {File} file Reference to File API object to upload
     * @param {object} [meta] Optiona. Additional metadata to send with the file
     */
    uploadFile(file, meta) {
      const reader = new FileReader();
      reader.onload = (e) => {
        const arrayBuffer = e.target.result;
        const msg = {
          topic: this.topic || "file-upload",
          payload: arrayBuffer,
          fileName: file.name,
          type: file.type,
          lastModified: file.lastModifiedDate,
          size: file.size,
          clientId: this.clientId,
          pageName: this.pageName,
          tabId: this.tabId,
          ...meta
        };
        const maxSize = this.maxHttpBufferSize - 500;
        if (arrayBuffer.byteLength >= maxSize) {
          msg.payload = void 0;
          msg.error = "File is too large to send. File size: ".concat(arrayBuffer.byteLength, ". Max msg size: ").concat(maxSize);
          log("error", "Uib:uploadFile", msg.error)();
        }
        this.send(msg);
      };
      reader.readAsArrayBuffer(file);
    }
    // #endregion -------- ------------ -------- //
    // #region ------- Socket.IO -------- //
    /** Return the Socket.IO namespace
     * The cookie method is the most reliable but this falls back to trying to work it
     * out from the URL if cookies not available. That won't work if page is in a sub-folder.
     * since 2017-10-21 Improve method to cope with more complex paths - thanks to Steve Rickus @shrickus
     * since 2017-11-10 v1.0.1 Check cookie first then url. cookie works even if the path is more complex (e.g. sub-folder)
     * since 2020-01-25 Removed httpRoot from namespace to prevent proxy induced errors
     * @returns {string} Socket.IO namespace
     * @private
     */
    _getIOnamespace() {
      let ioNamespace;
      ioNamespace = this.cookies["uibuilder-namespace"];
      if (ioNamespace === void 0 || ioNamespace === "") {
        const u = window.location.pathname.split("/").filter(function(t) {
          return t.trim() !== "";
        });
        if (u.length > 0 && u[u.length - 1].endsWith(".html")) u.pop();
        ioNamespace = u.pop();
        log("trace", "uibuilder.module.js:getIOnamespace", "Socket.IO namespace found via url path: ".concat(ioNamespace))();
      } else {
        log("trace", "uibuilder.module.js:getIOnamespace", "Socket.IO namespace found via cookie: ".concat(ioNamespace))();
      }
      this.url = ioNamespace;
      ioNamespace = "/" + ioNamespace;
      log("trace", "uibuilder.module.js:getIOnamespace", "Final Socket.IO namespace: ".concat(ioNamespace))();
      return ioNamespace;
    }
    // --- End of set IO namespace --- //
    /** Function used to check whether Socket.IO is connected to the server, reconnect if not (recursive)
     * @param {number} [delay] Initial delay before checking (ms). Default=2000ms
     * @param {number} [factor] Multiplication factor for subsequent checks (delay*factor). Default=1.5
     * @param {number} [depth] Recursion depth
     * @returns {boolean|undefined} Whether or not Socket.IO is connected to uibuilder in Node-RED
     * @private
     */
    _checkConnect(delay, factor, depth = 1) {
      if (navigator.onLine === false) return;
      if (!delay) delay = this.retryMs;
      if (!factor) factor = this.retryFactor;
      log("trace", "Uib:checkConnect", "Checking connection.\nConnected: ".concat(this._socket.connected, ".\nTimer: ").concat(__privateGet(this, _timerid), ". Depth: ").concat(depth, ". Delay: ").concat(delay, ". Factor: ").concat(factor, ".\nTransport: ").concat(this.currentTransport), this._socket)();
      if (this._socket.connected === true) {
        if (__privateGet(this, _timerid)) {
          window.clearTimeout(__privateGet(this, _timerid));
          __privateSet(this, _timerid, null);
        }
        this.set("ioConnected", true);
        this.set("socketError", null);
        return true;
      }
      this.set("ioConnected", false);
      if (__privateGet(this, _timerid)) window.clearTimeout(__privateGet(this, _timerid));
      __privateSet(this, _timerid, window.setTimeout(() => {
        log("warn", "Uib:checkConnect:setTimeout", "Socket.IO reconnection attempt. Current delay: ".concat(delay, ". Depth: ").concat(depth))();
        this._socket.disconnect();
        this._socket.connect();
        __privateSet(this, _timerid, null);
        this._checkConnect(delay * factor, factor, depth++);
      }, delay));
      return false;
    }
    // --- End of checkConnect Fn--- //
    // See message handling section for msg receipt handlers
    /** Called by _ioSetup when Socket.IO connects to Node-RED
     * @private
     */
    _onConnect() {
      this.currentTransport = this._socket.io.engine.transport.name;
      log(
        "info",
        "Uib:ioSetup",
        "\u2705 SOCKET CONNECTED.\nConnection count: ".concat(this.connectedNum, ", Is a Recovery?: ").concat(this._socket.recovered, ".\nNamespace: ").concat(this.ioNamespace, "\nTransport: ").concat(this.currentTransport)
      )();
      this._dispatchCustomEvent("uibuilder:socket:connected", { numConnections: this.connectedNum, isRecovery: this._socket.recovered });
      this._socket.io.engine.on("upgrade", () => {
        this.currentTransport = this._socket.io.engine.transport.name;
        log(
          "trace",
          "Uib:_onConnect:onUpgrade",
          "SOCKET CONNECTION UPGRADED.\nConnection count: ".concat(this.connectedNum, ", Is a Recovery?: ").concat(this._socket.recovered, ".\nNamespace: ").concat(this.ioNamespace, "\nTransport: ").concat(this.currentTransport)
        )();
      });
      setTimeout(() => {
        if (this.currentTransport !== "websocket") {
          log(
            "error",
            "Uib:Connection",
            "Connected to Node-RED but NO SOCKET UPGRADE!\n\u27A1\uFE0F CHECK NETWORK and any PROXIES for issues. \u2B05\uFE0F\nConnection count: ".concat(this.connectedNum, ", Is a Recovery?: ").concat(this._socket.recovered, ".\nNamespace: ").concat(this.ioNamespace, "\nTransport: ").concat(this.currentTransport)
          )();
        }
      }, 2e3);
      this._checkConnect();
    }
    /** Called by _ioSetup when Socket.IO disconnects from Node-RED
     * @param {string} reason Disconnection title
     * @private
     */
    _onDisconnect(reason) {
      log("info", "Uib:ioSetup:socket-disconnect", "\u26D4 Socket Disconnected. Reason: ".concat(reason))();
      this._dispatchCustomEvent("uibuilder:socket:disconnected", reason);
      this._checkConnect();
    }
    /** Setup Socket.io
     * since v2.0.0-beta2 Moved to a function and called by the user (uibuilder.start()) so that namespace & path can be passed manually if needed
     * @returns {boolean} Attaches socket.io manager to self._socket and updates self.ioNamespace & self.ioPath as needed
     * @private
     */
    _ioSetup() {
      if (lookup2 === void 0) {
        log("error", "Uib:ioSetup", "Socket.IO client not loaded, Node-RED comms will not work")();
        return false;
      }
      if (this._socket) {
        log("trace", "Uib:ioSetup", "Removing listeners in preparation for redoing Socket.IO connections")();
        if (__privateGet(this, _timerid)) {
          window.clearTimeout(__privateGet(this, _timerid));
          __privateSet(this, _timerid, null);
        }
        this._socket.close();
        this._socket.offAny();
        this._socket = void 0;
        this.set("ioConnected", false);
      }
      this.socketOptions.path = this.ioPath;
      log("trace", "Uib:ioSetup", "About to create IO object. Transports: [".concat(this.socketOptions.transports.join(", "), "]"))();
      this._socket = lookup2(this.ioNamespace, this.socketOptions);
      this._connectGlobal();
      this._socket.on("connect", this._onConnect.bind(this));
      this._socket.on(this._ioChannels.server, this._stdMsgFromServer.bind(this));
      this._socket.on(this._ioChannels.control, this._ctrlMsgFromServer.bind(this));
      this._socket.on("disconnect", this._onDisconnect.bind(this));
      this._socket.on("connect_error", (err) => {
        if (navigator.onLine === false) return;
        log("error", "Uib:ioSetup:connect_error", "\u274C Socket.IO Connect Error. Reason: ".concat(err.message), err)();
        this.set("ioConnected", false);
        this.set("socketError", err);
        this._dispatchCustomEvent("uibuilder:socket:disconnected", err);
      });
      this._socket.on("error", (err) => {
        log("error", "Uib:ioSetup:error", "\u274C Socket.IO Error. Reason: ".concat(err.message), err)();
        this.set("ioConnected", false);
        this.set("socketError", err);
        this._dispatchCustomEvent("uibuilder:socket:disconnected", err);
      });
      this._socket.io.engine.on("connection_error", (err) => {
        log(
          "error",
          "Uib:ioSetup:io:engine:connection_error",
          err.code,
          // 3
          err.message,
          // "Bad request"
          err.context
          // { name: 'TRANSPORT_MISMATCH', transport: 'websocket', previousTransport: 'polling' }
        )();
      });
      this._checkConnect();
      return true;
    }
    // ---- End of ioSetup ---- //
    /** Connect to global namespace & create global listener that updates the `globalMsg` var
     * @private
     */
    _connectGlobal() {
      this._socketGlobal = lookup2("/", this.socketOptions);
      this._socketGlobal.onAny((...args) => {
        this.set("globalMsg", args.slice(0, -1));
      });
    }
    /** Manually (re)connect socket.io */
    connect() {
      this._socket.connect();
    }
    /** Manually disconnect socket.io and stop any auto-reconnect timer */
    disconnect() {
      this._socket.disconnect();
      if (__privateGet(this, _timerid)) window.clearTimeout(__privateGet(this, _timerid));
    }
    /** Start up Socket.IO comms and listeners
     * This has to be done separately because if running from a web page in a sub-folder of src/dist, uibuilder cannot
     * necessarily work out the correct ioPath to use.
     * Also, if cookies aren't permitted in the browser, both ioPath and ioNamespace may need to be specified.
     * @param {object} [options] The start options object.
     * @returns {void}
     */
    start(options) {
      log("trace", "Uib:start", "Starting")();
      if (__privateGet(this, _MsgHandler)) this.cancelChange("msg", __privateGet(this, _MsgHandler));
      if (this.started === true) {
        log("info", "Uib:start", "Start function already called. Resetting Socket.IO and msg handler.")();
      }
      log("log", "Uib:start", "Cookies: ", this.cookies, "\nClient ID: ".concat(this.clientId))();
      log("trace", "Uib:start", "ioNamespace: ", this.ioNamespace, "\nioPath: ".concat(this.ioPath))();
      if (options) {
        if (options.ioNamespace) this.set("ioNamespace", options.ioNamespace);
        if (options.ioPath) this.set("ioPath", options.ioPath);
        if (options.nopolling && this.socketOptions.transports[0] === "polling") this.socketOptions.transports.shift();
      }
      const [entry] = performance.getEntriesByType("navigation");
      this.set("lastNavType", entry.type);
      this.set("started", this._ioSetup());
      if (this.started === true) {
        log("trace", "Uib:start", "Start completed. Socket.IO client library loaded.")();
      } else {
        log("error", "Uib:start", "Start completed. ERROR: Socket.IO client library NOT LOADED.")();
      }
      this._watchHashChanges();
      if (window["Vue"]) {
        this.set("isVue", true);
        try {
          this.set("vueVersion", window["Vue"].version);
        } catch (e) {
        }
        log("trace", "Uib:start", "VueJS is loaded. Version: ".concat(this.vueVersion))();
      } else {
        log("trace", "Uib:start", "VueJS is not loaded.")();
      }
      if (window["DOMPurify"]) {
        this.set("purify", true);
        log("trace", "Uib:start", "DOMPurify is loaded.")();
      } else {
        log("trace", "Uib:start", "DOMPurify is not loaded.")();
      }
      if (window["markdownit"]) {
        this.set("markdown", true);
        log("trace", "Uib:start", "Markdown-IT is loaded.")();
      } else {
        log("trace", "Uib:start", "Markdown-IT is not loaded.")();
      }
      this.onChange("msg", (msg) => {
        if (__privateGet(this, _isShowMsg) === true) {
          const eMsg = document.getElementById("uib_last_msg");
          if (eMsg) eMsg.innerHTML = this.syntaxHighlight(msg);
        }
      });
      this._uibAttrScanAll(document);
      const observer = new MutationObserver(this._uibAttribObserver.bind(this));
      observer.observe(document, {
        subtree: true,
        attributes: true,
        attributeOldValue: true,
        attributeFilter: this.uibAttribs,
        childList: true
      });
      this._dispatchCustomEvent("uibuilder:startComplete");
    }
    // #endregion -------- ------------ -------- //
  }, _pingInterval = new WeakMap(), _propChangeCallbacks = new WeakMap(), _msgRecvdByTopicCallbacks = new WeakMap(), _timerid = new WeakMap(), _MsgHandler = new WeakMap(), _isShowMsg = new WeakMap(), _isShowStatus = new WeakMap(), _sendUrlHash = new WeakMap(), _uniqueElID = new WeakMap(), _extCommands = new WeakMap(), _managedVars = new WeakMap(), _showStatus = new WeakMap(), _uiObservers = new WeakMap(), _uibAttrSel = new WeakMap(), // #region --- Static variables ---
  __publicField(_a2, "_meta", {
    version,
    type: "module",
    displayName: "uibuilder"
  }), _a2);
  var uibuilder2 = new Uib();
  if (!window["uibuilder"]) {
    window["uibuilder"] = uibuilder2;
  } else {
    log("error", "uibuilder.module.js", "`uibuilder` already assigned to window. Have you tried to load it more than once?");
  }
  if (!window["uib"]) {
    window["uib"] = uibuilder2;
  } else {
    log("warn", "uibuilder.module.js", "`uib` shortcut already assigned to window.");
  }
  if (!window["$"]) {
    window["$"] = window["uibuilder"].$;
  } else {
    log("warn", "uibuilder.module.js", "Cannot allocate the global `$`, it is already in use. Use `uibuilder.$` or `uib.$` instead.");
  }
  if (!window["$$"]) {
    window["$$"] = window["uibuilder"].$$;
  } else {
    log("warn", "uibuilder.module.js", "Cannot allocate the global `$$`, it is already in use. Use `uibuilder.$$` or `uib.$$` instead.");
  }
  if (!window["$ui"]) {
    window["$ui"] = window["uibuilder"].$ui;
  } else {
    log("warn", "uibuilder.module.js", "Cannot allocate the global `$ui`, it is already in use. Use `uibuilder.$ui` or `uib.$ui` instead.");
  }
  if (!("on" in document)) {
    document.on = function(event2, callback) {
      this.addEventListener(event2, callback);
    };
  }
  if (!("on" in window)) {
    window.on = function(event2, callback) {
      this.addEventListener(event2, callback);
    };
  }
  try {
    if (!("query" in Element)) {
      Element.prototype.query = function(selector) {
        return this.querySelector(selector);
      };
    }
    if (!("queryAll" in Element)) {
      Element.prototype.queryAll = function(selector) {
        return this.querySelectorAll(selector);
      };
    }
    if (!("on" in Element)) {
      Element.prototype.on = function(event2, callback) {
        this.addEventListener(event2, callback);
      };
    }
  } finally {
  }
  var uibuilder_module_default = uibuilder2;
  uibuilder2.start();
  customElements.define("uib-var", uib_var_default);
  customElements.define("uib-meta", uib_meta_default);
  customElements.define("apply-template", apply_template_default);
})();
/**
 * @kind module
 * @module reactive
 * @description Reactive proxy implementation for uibuilder (Loosely based on Vue.js v3 reactivity)
 * @license Apache-2.0
 * @author Julian Knight (Totally Information)
 * @copyright (c) 2025 Julian Knight (Totally Information)
 */
/**
 * @kind module
 * @module uibuilder
 * @description The client-side Front-End JavaScript for uibuilder in HTML Module form
 *   It provides a number of global objects that can be used in your own javascript.
 *   see the docs folder `./docs/uibuilder.module.md` for details of how to use this fully.
 *
 *   Please use the default index.js file for your own code and leave this as-is.
 *   See Uib._meta for client version string
 * @license Apache-2.0
 * @author Julian Knight (Totally Information)
 * @copyright (c) 2022-2025 Julian Knight (Totally Information)
 */<|MERGE_RESOLUTION|>--- conflicted
+++ resolved
@@ -60,11 +60,7 @@
      */
     constructor(win, extLog, jsonHighlight) {
       //#region --- Class variables ---
-<<<<<<< HEAD
       __publicField(this, "version", "7.5.0-src");
-=======
-      __publicField(this, "version", "7.4.2-src");
->>>>>>> 0e7466ab
       // List of tags and attributes not in sanitise defaults but allowed in uibuilder.
       __publicField(this, "sanitiseExtraTags", ["uib-var"]);
       __publicField(this, "sanitiseExtraAttribs", ["variable", "report", "undefined"]);
@@ -1085,17 +1081,14 @@
      * @returns {void}
      */
     showDialog(type, ui, msg) {
-<<<<<<< HEAD
+      let body = "";
+      if (msg.payload && typeof msg.payload === "string") body += "<div>".concat(msg.payload, "</div>");
+      if (ui.content) body += "<div>".concat(ui.content, "</div>");
+      if (body === "") {
       let content = "";
       if (msg && msg.payload && typeof msg.payload === "string") content += "<div>".concat(msg.payload, "</div>");
       if (ui.content) content += "<div>".concat(ui.content, "</div>");
       if (content === "") {
-=======
-      let body = "";
-      if (msg.payload && typeof msg.payload === "string") body += "<div>".concat(msg.payload, "</div>");
-      if (ui.content) body += "<div>".concat(ui.content, "</div>");
-      if (body === "") {
->>>>>>> 0e7466ab
         _a.log(1, "Ui:showDialog", "Toast content is blank. Not shown.")();
         return;
       }
@@ -5776,11 +5769,7 @@
 
   // src/front-end-module/uibuilder.module.mjs
   var import_meta = {};
-<<<<<<< HEAD
   var version = "7.5.0-iife";
-=======
-  var version = "7.4.2-iife";
->>>>>>> 0e7466ab
   var isMinified = !/param/.test(function(param) {
   });
   function log() {
