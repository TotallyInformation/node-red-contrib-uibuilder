--- conflicted
+++ resolved
@@ -1,10 +1,6 @@
 {
   "name": "node-red-contrib-uibuilder",
-<<<<<<< HEAD
   "version": "7.5.0",
-=======
-  "version": "7.4.3",
->>>>>>> 10e6dde8
   "description": "Easily create data-driven web UI's for Node-RED. Single- & Multi-page. Multiple UI's. Work with existing web development workflows or mix and match with no-code/low-code features.",
   "scripts": {
     "preinstall": "node ./bin/uibpreinstalljs",
